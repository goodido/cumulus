--- conflicted
+++ resolved
@@ -35,13 +35,8 @@
     ]
   },
   "dependencies": {
-<<<<<<< HEAD
     "@cumulus/common": "1.16.0",
-    "@cumulus/cumulus-message-adapter-js": "^1.0.8"
-=======
-    "@cumulus/common": "1.15.0",
     "@cumulus/cumulus-message-adapter-js": "^1.0.10"
->>>>>>> 8c4d8961
   },
   "devDependencies": {
     "ava": "^2.1.0",
