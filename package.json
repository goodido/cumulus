{
  "private": true,
  "version": "1.0.0",
  "description": "Cumulus Framework for ingesting and processing NASA Earth data streams",
  "scripts": {
    "audit": "audit-ci -h && lerna exec -- audit-ci -h",
    "docs-build-tasks": "./bin/build-tasks-doc.js",
    "docs-install": "(cd website && npm install)",
    "docs-build": "npm run docs-build-tasks && (cd website && npm run build)",
    "docs-serve": "npm run docs-build && (cd website && npm run start)",
    "install-locks": "lerna exec 'npm i --package-lock-only --no-audit' --parallel --no-sort",
    "lint": "eslint example packages/api packages/checksum packages/cmrjs packages/cmr-client packages/common packages/deployment packages/ingest tasks",
    "test": "nyc lerna run --ignore cumulus-integration-tests test",
<<<<<<< HEAD
    "bootstrap": "lerna bootstrap --force-local",
    "bootstrap-no-build": "lerna bootstrap --force-local --ignore-scripts",
    "update": "lerna version --exact --force-publish --no-git-tag-version --no-push",
=======
    "bootstrap": "lerna bootstrap --no-ci --force-local",
    "bootstrap-no-build": "lerna bootstrap --no-ci --force-local --ignore-scripts",
    "update": "lerna publish --skip-git --skip-npm --exact --force-publish",
    "publish": "lerna publish --skip-git --yes --exact",
>>>>>>> a7008749
    "clean": "lerna clean && rm -rf ./node_modules",
    "build": "lerna run --ignore cumulus-integration-tests build",
    "watch": "lerna run --parallel --no-sort watch",
    "serve": "lerna run --stream serve --scope @cumulus/api",
    "serve-oauth": "lerna run --stream serve-oauth --scope @cumulus/api",
    "serve-remote": "lerna run --stream serve-remote --scope @cumulus/api",
    "serve-dist": "lerna run --stream serve-dist --scope @cumulus/api",
    "serve-dist-oauth": "lerna run --stream serve-dist-oauth --scope @cumulus/api",
    "serve-dist-remote": "lerna run --stream serve-dist-remote --scope @cumulus/api",
    "coverage": "nyc report --reporter text-summary --reporter html",
    "coveralls": "nyc report --reporter=text-lcov --temp-direcotry=\"./.final_nyc_output\" | coveralls"
  },
  "repository": {
    "type": "git",
    "url": "https://github.com/nasa/cumulus"
  },
  "engines": {
    "node": ">=8.10.0"
  },
  "bin": {
    "build-tasks-doc": "./bin/build-tasks-doc.js"
  },
  "nyc": {
    "exclude": [
      "**/tests",
      "**/test",
      "packages/common/.tmp"
    ]
  },
  "keywords": [
    "GIBS",
    "CUMULUS",
    "NASA"
  ],
  "author": "Cumulus Authors",
  "license": "Apache-2.0",
  "devDependencies": {
    "audit-ci": "1.0.2",
    "ava": "^0.25.0",
    "babel-eslint": "^8.2.2",
    "coveralls": "^3.0.0",
    "eslint": "^5.5.0",
    "eslint-config-airbnb-base": "^13.1.0",
    "eslint-plugin-eslint-comments": "^3.0.1",
    "eslint-plugin-import": "^2.9.0",
    "eslint-plugin-jsdoc": "^3.7.1",
    "eslint-plugin-lodash": "^2.7.0",
    "eslint-plugin-node": "^7.0.1",
    "eslint-plugin-unicorn": "^4.0.3",
    "lerna": "^3.10.7",
    "nyc": "^13.3.0",
    "simple-git": "^1.96.0"
  },
  "dependencies": {
    "aws-sdk": "^2.238.1",
    "fs-extra": "^5.0.0",
    "latest-version": "^4.0.0",
    "semver": "^5.5.0"
  }
}<|MERGE_RESOLUTION|>--- conflicted
+++ resolved
@@ -11,16 +11,10 @@
     "install-locks": "lerna exec 'npm i --package-lock-only --no-audit' --parallel --no-sort",
     "lint": "eslint example packages/api packages/checksum packages/cmrjs packages/cmr-client packages/common packages/deployment packages/ingest tasks",
     "test": "nyc lerna run --ignore cumulus-integration-tests test",
-<<<<<<< HEAD
-    "bootstrap": "lerna bootstrap --force-local",
-    "bootstrap-no-build": "lerna bootstrap --force-local --ignore-scripts",
-    "update": "lerna version --exact --force-publish --no-git-tag-version --no-push",
-=======
     "bootstrap": "lerna bootstrap --no-ci --force-local",
     "bootstrap-no-build": "lerna bootstrap --no-ci --force-local --ignore-scripts",
-    "update": "lerna publish --skip-git --skip-npm --exact --force-publish",
+    "update": "lerna version --exact --force-publish --no-git-tag-version --no-push",
     "publish": "lerna publish --skip-git --yes --exact",
->>>>>>> a7008749
     "clean": "lerna clean && rm -rf ./node_modules",
     "build": "lerna run --ignore cumulus-integration-tests build",
     "watch": "lerna run --parallel --no-sort watch",
