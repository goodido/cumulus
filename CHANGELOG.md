--- conflicted
+++ resolved
@@ -7,19 +7,20 @@
 
 ## [Unreleased]
 
-<<<<<<< HEAD
 ### Changed
 
 - **CUMULUS-1432**
   - `logs` endpoint takes the level parameter as a string and not a number
   - Elasticsearch term query generation no longer converts numbers to boolean
-=======
+
+### Fixed
+
+- **CUMULUS-1432** `logs` endpoint filter correctly filters logs by level
+
 ## [v1.14.1] - 2019-08-29
->>>>>>> 5a43d83d
-
-### Fixed
-
-- **CUMULUS-1432** `logs` endpoint filter correctly filters logs by level
+
+### Fixed
+
 - **CUMULUS-1455**
   - CMR token links updated to point to CMR legacy services rather than echo
 
