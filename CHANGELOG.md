# Changelog
All notable changes to this project will be documented in this file.

The format is based on [Keep a Changelog](http://keepachangelog.com/en/1.0.0/)
and this project adheres to [Semantic Versioning](http://semver.org/spec/v2.0.0.html).

## [Unreleased]


### Added
- CUMULUS-1169
  - Added a `@cumulus/common/StepFunctions` module. It contains functions for querying the AWS
    StepFunctions API. These functions have the ability to retry when a ThrottlingException occurs.
  - Added `@cumulus/common/aws.retryOnThrottlingException()`, which will wrap a function in code to
    retry on ThrottlingExceptions.
  - Added `@cumulus/common/test-utils.throttleOnce()`, which will cause a function to return a
    ThrottlingException the first time it is called, then return its normal result after that.
- CUMULUS-1103 Compare the collection holdings in CMR with Cumulus' internal data store
<<<<<<< HEAD
=======
- CUMULUS-1099 Add support for UMMG JSON metadata versions > 1.4.
    - If a version is found in the metadata object, that version is used for processing and publishing to CMR otherwise, version 1.4 is assumed.
>>>>>>> 013f81de
- CUMULUS-678
    - Added support for UMMG json v1.4 metadata files.
  `reconcileCMRMetadata` added to `@cumulus/cmrjs` to update metadata record with new file locations.
  `@cumulus/common/errors` adds two new error types `CMRMetaFileNotFound` and `InvalidArgument`.
  `@cumulus/common/test-utils` adds new function `randomId` to create a random string with id to help in debugging.
  `@cumulus/common/BucketsConfig` adds a new helper class `BucketsConfig` for working with bucket stack configuration and bucket names.
  `@cumulus/common/aws` adds new function `s3PutObjectTagging` as a convenience for the aws  [s3().putObjectTagging](https://docs.aws.amazon.com/AWSJavaScriptSDK/latest/AWS/S3.html#putObjectTagging-property) function.
  `@cumulus/cmrjs` Adds:
        - `isCMRFile` - Identify an echo10(xml) or UMMG(json) metadata file.
        - `metadataObjectFromCMRFile` Read and parse CMR XML file from s3.
        - `updateCMRMetadata` Modify a cmr metadata (xml/json) file with updated information.
        - `publish2CMR` Posts XML or UMMG CMR data to CMR service.
        - `reconcileCMRMetadata` Reconciles cmr metadata file after a file moves.
- Adds some ECS and other permissions to StepRole to enable running ECS tasks from a workflow
- Added Apache logs to cumulus api and distribution lambdas
- **CUMULUS-1119** - Added `@cumulus/integration-tests/api/EarthdataLogin.getEarthdataLoginRedirectResponse` helper for integration tests to handle login with Earthdata and to return response from redirect to Cumulus API
- **CUMULUS-673** Added `@cumulus/common/file/getFileChecksumFromStream` to get file checksum from a readable stream

### Fixed
- CUMULUS-1123
  - Cloudformation template overrides now work as expected

### Changed
- CUMULUS-1169
  - Deprecated the `@cumulus/common/step-functions` module.
  - Updated code that queries the StepFunctions API to use the retry-enabled functions from
    `@cumulus/common/StepFunctions`
- CUMULUS-1121
  - Schema validation is now strongly enforced when writing to the database.
    Additional properties are not allowed and will result in a validation error.
- CUMULUS-678
  `tasks/move-granules` simplified and refactored to use  functionality from cmrjs.
  `ingest/granules.moveGranuleFiles` now just moves granule files and returns a list of the updated files. Updating metadata now handled by `@cumulus/cmrjs/reconcileCMRMetadata`.
  `move-granules.updateGranuleMetadata` refactored and bugs fixed in the case of a file matching multiple collection.files.regexps.
  `getCmrXmlFiles` simplified and now only returns an object with the cmrfilename and the granuleId.
  `@cumulus/test-processing` - test processing task updated to generate UMM-G metadata

- CUMULUS-1043
  - `@cumulus/api` now uses [express](http://expressjs.com/) as the API engine.
  - All `@cumulus/api` endpoints on ApiGateway are consolidated to a single endpoint the uses `{proxy+}` definition.
  - All files under `packages/api/endpoints` along with associated tests are updated to support express's request and response objects.
  - Replaced environment variables `internal`, `bucket` and `systemBucket` with `system_bucket`.
  - Update `@cumulus/integration-tests` to work with updated cumulus-api express endpoints

- `@cumulus/integration-tests` - `buildAndExecuteWorkflow` and `buildWorkflow` updated to take a `meta` param to allow for additional fields to be added to the workflow `meta`

- **CUMULUS-1049** Updated `Retrieve Execution Status API` in `@cumulus/api`: If the execution doesn't exist in Step Function API, Cumulus API returns the execution status information from the database.

- **CUMULUS-1119**
  - Renamed `DISTRIBUTION_URL` environment variable to `DISTRIBUTION_ENDPOINT`
  - Renamed `DEPLOYMENT_ENDPOINT` environment variable to `DISTRIBUTION_REDIRECT_ENDPOINT`
  - Renamed `API_ENDPOINT` environment variable to `TOKEN_REDIRECT_ENDPOINT`

### Deprecated
`@cmrjs/ingestConcept`, instead use the CMR object methods. `@cmrjs/CMR.ingestGranule` or `@cmrjs/CMR.ingestCollection`
`@cmrjs/searchConcept`, instead use the CMR object methods. `@cmrjs/CMR.searchGranules` or `@cmrjs/CMR.searchCollections`
`@cmrjs/deleteConcept`, instead use the CMR object methods. `@cmrjs/CMR.deleteGranule` or `@cmrjs/CMR.deleteCollection`



## [v1.11.1] - 2018-12-18

**Please Note**
- Ensure your `app/config.yml` has a `clientId` specified in the `cmr` section. This will allow CMR to identify your requests for better support and metrics.
  - For an example, please see [the example config](https://github.com/nasa/cumulus/blob/1c7e2bf41b75da9f87004c4e40fbcf0f39f56794/example/app/config.yml#L128).

### Added

- Added a `/tokenDelete` endpoint in `@cumulus/api` to delete access token records

### Changed

- CUMULUS-678
`@cumulus/ingest/crypto` moved and renamed to `@cumulus/common/key-pair-provider`
`@cumulus/ingest/aws` function:  `KMSDecryptionFailed` and class: `KMS` extracted and moved to `@cumulus/common` and `KMS` is exported as `KMSProvider` from `@cumulus/common/key-pair-provider`
`@cumulus/ingest/granule` functions: `publish`, `getGranuleId`, `getXMLMetadataAsString`, `getMetadataBodyAndTags`, `parseXmlString`, `getCmrXMLFiles`, `postS3Object`, `contructOnlineAccessUrls`, `updateMetadata`, extracted and moved to `@cumulus/cmrjs`
`getGranuleId`, `getCmrXMLFiles`, `publish`, `updateMetadata` removed from `@cumulus/ingest/granule` and added to `@cumulus/cmrjs`;
`updateMetadata` renamed `updateCMRMetadata`.
`@cumulus/ingest` test files renamed.
- **CUMULUS-1070**
  - Add `'Client-Id'` header to all `@cumulus/cmrjs` requests (made via `searchConcept`, `ingestConcept`, and `deleteConcept`).
  - Updated `cumulus/example/app/config.yml` entry for `cmr.clientId` to use stackName for easier CMR-side identification.

## [v1.11.0] - 2018-11-30

**Please Note**
- Redeploy IAM roles:
  - CUMULUS-817 includes a migration that requires reconfiguration/redeployment of IAM roles.  Please see the [upgrade instructions](https://nasa.github.io/cumulus/docs/upgrade/1.11.0) for more information.
  - CUMULUS-977 includes a few new SNS-related permissions added to the IAM roles that will require redeployment of IAM roles.
- `cumulus-message-adapter` v1.0.13+ is required for `@cumulus/api` granule reingest API to work properly.  The latest version should be downloaded automatically by kes.
- A `TOKEN_SECRET` value (preferably 256-bit for security) must be added to `.env` to securely sign JWTs used for authorization in `@cumulus/api`

### Changed

- **CUUMULUS-1000** - Distribution endpoint now persists logins, instead of
  redirecting to Earthdata Login on every request
- **CUMULUS-783 CUMULUS-790** - Updated `@cumulus/sync-granule` and `@cumulus/move-granules` tasks to always overwrite existing files for manually-triggered reingest.
- **CUMULUS-906** - Updated `@cumulus/api` granule reingest API to
  - add `reingestGranule: true` and `forceDuplicateOverwrite: true` to Cumulus message `cumulus_meta.cumulus_context` field to indicate that the workflow is a manually triggered re-ingest.
  - return warning message to operator when duplicateHandling is not `replace`
  - `cumulus-message-adapter` v1.0.13+ is required.
- **CUMULUS-793** - Updated the granule move PUT request in `@cumulus/api` to reject the move with a 409 status code if one or more of the files already exist at the destination location
- Updated `@cumulus/helloworld` to use S3 to store state for pass on retry tests
- Updated `@cumulus/ingest`:
  - [Required for MAAP] `http.js#list` will now find links with a trailing whitespace
  - Removed code from `granule.js` which looked for files in S3 using `{ Bucket: discoveredFile.bucket, Key: discoveredFile.name }`. This is obsolete since `@cumulus/ingest` uses a `file-staging` and `constructCollectionId()` directory prefixes by default.
- **CUMULUS-989**
  - Updated `@cumulus/api` to use [JWT (JSON Web Token)](https://jwt.io/introduction/) as the transport format for API authorization tokens and to use JWT verification in the request authorization
  - Updated `/token` endpoint in `@cumulus/api` to return tokens as JWTs
  - Added a `/refresh` endpoint in `@cumulus/api` to request new access tokens from the OAuth provider using the refresh token
  - Added `refreshAccessToken` to `@cumulus/api/lib/EarthdataLogin` to manage refresh token requests with the Earthdata OAuth provider

### Added
- **CUMULUS-1050**
  - Separated configuration flags for originalPayload/finalPayload cleanup such that they can be set to different retention times
- **CUMULUS-798**
  - Added daily Executions cleanup CloudWatch event that triggers cleanExecutions lambda
  - Added cleanExecutions lambda that removes finalPayload/originalPayload field entries for records older than configured timeout value (execution_payload_retention_period), with a default of 30 days
- **CUMULUS-815/816**
  - Added 'originalPayload' and 'finalPayload' fields to Executions table
  - Updated Execution model to populate originalPayload with the execution payload on record creation
  - Updated Execution model code to populate finalPayload field with the execution payload on execution completion
  - Execution API now exposes the above fields
- **CUMULUS-977**
  - Rename `kinesisConsumer` to `messageConsumer` as it handles both Kinesis streams and SNS topics as of this version.
  - Add `sns`-type rule support. These rules create a subscription between an SNS topic and the `messageConsumer`.
    When a message is received, `messageConsumer` is triggered and passes the SNS message (JSON format expected) in
    its entirety to the workflow in the `payload` field of the Cumulus message. For more information on sns-type rules,
    see the [documentation](https://nasa.github.io/cumulus/docs/data-cookbooks/setup#rules).
- **CUMULUS-975**
  - Add `KinesisInboundEventLogger` and `KinesisOutboundEventLogger` API lambdas.  These lambdas
    are utilized to dump incoming and outgoing ingest workflow kinesis streams
    to cloudwatch for analytics in case of AWS/stream failure.
  - Update rules model to allow tracking of log_event ARNs related to
    Rule event logging.    Kinesis rule types will now automatically log
    incoming events via a Kinesis event triggered lambda.
 CUMULUS-975-migration-4
  - Update migration code to require explicit migration names per run
  - Added migration_4 to migrate/update exisitng Kinesis rules to have a log event mapping
  - Added new IAM policy for migration lambda
- **CUMULUS-775**
  - Adds a instance metadata endpoint to the `@cumulus/api` package.
  - Adds a new convenience function `hostId` to the `@cumulus/cmrjs` to help build environment specific cmr urls.
  - Fixed `@cumulus/cmrjs.searchConcept` to search and return CMR results.
  - Modified `@cumulus/cmrjs.CMR.searchGranule` and `@cumulus/cmrjs.CMR.searchCollection` to include CMR's provider as a default parameter to searches.
- **CUMULUS-965**
  - Add `@cumulus/test-data.loadJSONTestData()`,
    `@cumulus/test-data.loadTestData()`, and
    `@cumulus/test-data.streamTestData()` to safely load test data. These
    functions should be used instead of using `require()` to load test data,
    which could lead to tests interferring with each other.
  - Add a `@cumulus/common/util/deprecate()` function to mark a piece of code as
    deprecated
- **CUMULUS-986**
  - Added `waitForTestExecutionStart` to `@cumulus/integration-tests`
- **CUMULUS-919**
  - In `@cumulus/deployment`, added support for NGAP permissions boundaries for IAM roles with `useNgapPermissionBoundary` flag in `iam/config.yml`. Defaults to false.

### Fixed
- Fixed a bug where FTP sockets were not closed after an error, keeping the Lambda function active until it timed out [CUMULUS-972]
- **CUMULUS-656**
  - The API will no longer allow the deletion of a provider if that provider is
    referenced by a rule
  - The API will no longer allow the deletion of a collection if that collection
    is referenced by a rule
- Fixed a bug where `@cumulus/sf-sns-report` was not pulling large messages from S3 correctly.

### Deprecated
- `@cumulus/ingest/aws/StepFunction.pullEvent()`. Use `@cumulus/common/aws.pullStepFunctionEvent()`.
- `@cumulus/ingest/consumer.Consume` due to unpredictable implementation. Use `@cumulus/ingest/consumer.Consumer`.
Call `Consumer.consume()` instead of `Consume.read()`.

## [v1.10.4] - 2018-11-28

### Added
- **CUMULUS-1008**
  - New `config.yml` parameter for SQS consumers: `sqs_consumer_rate: (default 500)`, which is the maximum number of
  messages the consumer will attempt to process per execution. Currently this is only used by the sf-starter consumer,
  which runs every minute by default, making this a messages-per-minute upper bound. SQS does not guarantee the number
  of messages returned per call, so this is not a fixed rate of consumption, only attempted number of messages received.

### Deprecated
- `@cumulus/ingest/consumer.Consume` due to unpredictable implementation. Use `@cumulus/ingest/consumer.Consumer`.

### Changed
- Backported update of `packages/api` dependency `@mapbox/dyno` to `1.4.2` to mitigate `event-stream` vulnerability.

## [v1.10.3] - 2018-10-31

### Added
- **CUMULUS-817**
  - Added AWS Dead Letter Queues for lambdas that are scheduled asynchronously/such that failures show up only in cloudwatch logs.
- **CUMULUS-956**
  - Migrated developer documentation and data-cookbooks to Docusaurus
    - supports versioning of documentation
  - Added `docs/docs-how-to.md` to outline how to do things like add new docs or locally install for testing.
  - Deployment/CI scripts have been updated to work with the new format
- **CUMULUS-811**
  - Added new S3 functions to `@cumulus/common/aws`:
    - `aws.s3TagSetToQueryString`: converts S3 TagSet array to querystring (for use with upload()).
    - `aws.s3PutObject`: Returns promise of S3 `putObject`, which puts an object on S3
    - `aws.s3CopyObject`: Returns promise of S3 `copyObject`, which copies an object in S3 to a new S3 location
    - `aws.s3GetObjectTagging`: Returns promise of S3 `getObjectTagging`, which returns an object containing an S3 TagSet.
  - `@/cumulus/common/aws.s3PutObject` defaults to an explicit `ACL` of 'private' if not overridden.
  - `@/cumulus/common/aws.s3CopyObject` defaults to an explicit `TaggingDirective` of 'COPY' if not overridden.

### Deprecated
- **CUMULUS-811**
  - Deprecated `@cumulus/ingest/aws.S3`. Member functions of this class will now
    log warnings pointing to similar functionality in `@cumulus/common/aws`.

## [v1.10.2] - 2018-10-24

### Added
- **CUMULUS-965**
  - Added a `@cumulus/logger` package
- **CUMULUS-885**
  - Added 'human readable' version identifiers to Lambda Versioning lambda aliases
- **CUMULUS-705**
  - Note: Make sure to update the IAM stack when deploying this update.
  - Adds an AsyncOperations model and associated DynamoDB table to the
    `@cumulus/api` package
  - Adds an /asyncOperations endpoint to the `@cumulus/api` package, which can
    be used to fetch the status of an AsyncOperation.
  - Adds a /bulkDelete endpoint to the `@cumulus/api` package, which performs an
    asynchronous bulk-delete operation. This is a stub right now which is only
    intended to demonstration how AsyncOperations work.
  - Adds an AsyncOperation ECS task to the `@cumulus/api` package, which will
    fetch an Lambda function, run it in ECS, and then store the result to the
    AsyncOperations table in DynamoDB.
- **CUMULUS-851** - Added workflow lambda versioning feature to allow in-flight workflows to use lambda versions that were in place when a workflow was initiated
    - Updated Kes custom code to remove logic that used the CMA file key to determine template compilation logic.  Instead, utilize a `customCompilation` template configuration flag to indicate a template should use Cumulus's kes customized methods instead of 'core'.
    - Added `useWorkflowLambdaVersions` configuration option to enable the lambdaVersioning feature set.   **This option is set to true by default** and should be set to false to disable the feature.
    - Added uniqueIdentifier configuration key to S3 sourced lambdas to optionally support S3 lambda resource versioning within this scheme. This key must be unique for each modified version of the lambda package and must be updated in configuration each time the source changes.
    - Added a new nested stack template that will create a `LambdaVersions` stack that will take lambda parameters from the base template, generate lambda versions/aliases and return outputs with references to the most 'current' lambda alias reference, and updated 'core' template to utilize these outputs (if `useWorkflowLambdaVersions` is enabled).

- Created a `@cumulus/api/lib/OAuth2` interface, which is implemented by the
  `@cumulus/api/lib/EarthdataLogin` and `@cumulus/api/lib/GoogleOAuth2` classes.
  Endpoints that need to handle authentication will determine which class to use
  based on environment variables. This also greatly simplifies testing.
- Added `@cumulus/api/lib/assertions`, containing more complex AVA test assertions
- Added PublishGranule workflow to publish a granule to CMR without full reingest. (ingest-in-place capability)

- `@cumulus/integration-tests` new functionality:
  - `listCollections` to list collections from a provided data directory
  - `deleteCollection` to delete list of collections from a deployed stack
  - `cleanUpCollections` combines the above in one function.
  - `listProviders` to list providers from a provided data directory
  - `deleteProviders` to delete list of providers from a deployed stack
  - `cleanUpProviders` combines the above in one function.
  - `@cumulus/integrations-tests/api.js`: `deleteGranule` and `deletePdr` functions to make `DELETE` requests to Cumulus API
  - `rules` API functionality for posting and deleting a rule and listing all rules
  - `wait-for-deploy` lambda for use in the redeployment tests
- `@cumulus/ingest/granule.js`: `ingestFile` inserts new `duplicate_found: true` field in the file's record if a duplicate file already exists on S3.
- `@cumulus/api`: `/execution-status` endpoint requests and returns complete execution output if  execution output is stored in S3 due to size.
- Added option to use environment variable to set CMR host in `@cumulus/cmrjs`.
- **CUMULUS-781** - Added integration tests for `@cumulus/sync-granule` when `duplicateHandling` is set to `replace` or `skip`
- **CUMULUS-791** - `@cumulus/move-granules`: `moveFileRequest` inserts new `duplicate_found: true` field in the file's record if a duplicate file already exists on S3. Updated output schema to document new `duplicate_found` field.

### Removed

- Removed `@cumulus/common/fake-earthdata-login-server`. Tests can now create a
  service stub based on `@cumulus/api/lib/OAuth2` if testing requires handling
  authentication.

### Changed

- **CUMULUS-940** - modified `@cumulus/common/aws` `receiveSQSMessages` to take a parameter object instead of positional parameters.  All defaults remain the same, but now access to long polling is available through `options.waitTimeSeconds`.
- **CUMULUS-948** - Update lambda functions `CNMToCMA` and `CnmResponse` in the `cumulus-data-shared` bucket and point the default stack to them.
- **CUMULUS-782** - Updated `@cumulus/sync-granule` task and `Granule.ingestFile` in `@cumulus/ingest` to keep both old and new data when a destination file with different checksum already exists and `duplicateHandling` is `version`
- Updated the config schema in `@cumulus/move-granules` to include the `moveStagedFiles` param.
- **CUMULUS-778** - Updated config schema and documentation in `@cumulus/sync-granule` to include `duplicateHandling` parameter for specifying how duplicate filenames should be handled
- **CUMULUS-779** - Updated `@cumulus/sync-granule` to throw `DuplicateFile` error when destination files already exist and `duplicateHandling` is `error`
- **CUMULUS-780** - Updated `@cumulus/sync-granule` to use `error` as the default for `duplicateHandling` when it is not specified
- **CUMULUS-780** - Updated `@cumulus/api` to use `error` as the default value for `duplicateHandling` in the `Collection` model
- **CUMULUS-785** - Updated the config schema and documentation in `@cumulus/move-granules` to include `duplicateHandling` parameter for specifying how duplicate filenames should be handled
- **CUMULUS-786, CUMULUS-787** - Updated `@cumulus/move-granules` to throw `DuplicateFile` error when destination files already exist and `duplicateHandling` is `error` or not specified
- **CUMULUS-789** - Updated `@cumulus/move-granules` to keep both old and new data when a destination file with different checksum already exists and `duplicateHandling` is `version`

### Fixed

- `getGranuleId` in `@cumulus/ingest` bug: `getGranuleId` was constructing an error using `filename` which was undefined. The fix replaces `filename` with the `uri` argument.
- Fixes to `del` in `@cumulus/api/endpoints/granules.js` to not error/fail when not all files exist in S3 (e.g. delete granule which has only 2 of 3 files ingested).
- `@cumulus/deployment/lib/crypto.js` now checks for private key existence properly.

## [v1.10.1] - 2018-09-4

### Fixed

- Fixed cloudformation template errors in `@cumulus/deployment/`
  - Replaced references to Fn::Ref: with Ref:
  - Moved long form template references to a newline

## [v1.10.0] - 2018-08-31

### Removed

- Removed unused and broken code from `@cumulus/common`
  - Removed `@cumulus/common/test-helpers`
  - Removed `@cumulus/common/task`
  - Removed `@cumulus/common/message-source`
  - Removed the `getPossiblyRemote` function from `@cumulus/common/aws`
  - Removed the `startPromisedSfnExecution` function from `@cumulus/common/aws`
  - Removed the `getCurrentSfnTask` function from `@cumulus/common/aws`

### Changed

- **CUMULUS-839** - In `@cumulus/sync-granule`, 'collection' is now an optional config parameter

### Fixed

- **CUMULUS-859** Moved duplicate code in `@cumulus/move-granules` and `@cumulus/post-to-cmr` to `@cumulus/ingest`. Fixed imports making assumptions about directory structure.
- `@cumulus/ingest/consumer` correctly limits the number of messages being received and processed from SQS. Details:
  - **Background:** `@cumulus/api` includes a lambda `<stack-name>-sqs2sf` which processes messages from the `<stack-name>-startSF` SQS queue every minute. The `sqs2sf` lambda uses `@cumulus/ingest/consumer` to receive and process messages from SQS.
  - **Bug:** More than `messageLimit` number of messages were being consumed and processed from the `<stack-name>-startSF` SQS queue. Many step functions were being triggered simultaneously by the lambda `<stack-name>-sqs2sf` (which consumes every minute from the `startSF` queue) and resulting in step function failure with the error: `An error occurred (ThrottlingException) when calling the GetExecutionHistory`.
  - **Fix:** `@cumulus/ingest/consumer#processMessages` now processes messages until `timeLimit` has passed _OR_ once it receives up to `messageLimit` messages. `sqs2sf` is deployed with a [default `messageLimit` of 10](https://github.com/nasa/cumulus/blob/670000c8a821ff37ae162385f921c40956e293f7/packages/deployment/app/config.yml#L147).
  - **IMPORTANT NOTE:** `consumer` will actually process up to `messageLimit * 2 - 1` messages. This is because sometimes `receiveSQSMessages` will return less than `messageLimit` messages and thus the consumer will continue to make calls to `receiveSQSMessages`. For example, given a `messageLimit` of 10 and subsequent calls to `receiveSQSMessages` returns up to 9 messages, the loop will continue and a final call could return up to 10 messages.


## [v1.9.1] - 2018-08-22

**Please Note** To take advantage of the added granule tracking API functionality, updates are required for the message adapter and its libraries. You should be on the following versions:
- `cumulus-message-adapter` 1.0.9+
- `cumulus-message-adapter-js` 1.0.4+
- `cumulus-message-adapter-java` 1.2.7+
- `cumulus-message-adapter-python` 1.0.5+

### Added

- **CUMULUS-687** Added logs endpoint to search for logs from a specific workflow execution in `@cumulus/api`. Added integration test.
- **CUMULUS-836** - `@cumulus/deployment` supports a configurable docker storage driver for ECS. ECS can be configured with either `devicemapper` (the default storage driver for AWS ECS-optimized AMIs) or `overlay2` (the storage driver used by the NGAP 2.0 AMI). The storage driver can be configured in `app/config.yml` with `ecs.docker.storageDriver: overlay2 | devicemapper`. The default is `overlay2`.
  - To support this configuration, a [Handlebars](https://handlebarsjs.com/) helper `ifEquals` was added to `packages/deployment/lib/kes.js`.
- **CUMULUS-836** - `@cumulus/api` added IAM roles required by the NGAP 2.0 AMI. The NGAP 2.0 AMI runs a script `register_instances_with_ssm.py` which requires the ECS IAM role to include `ec2:DescribeInstances` and `ssm:GetParameter` permissions.

### Fixed
- **CUMULUS-836** - `@cumulus/deployment` uses `overlay2` driver by default and does not attempt to write `--storage-opt dm.basesize` to fix [this error](https://github.com/moby/moby/issues/37039).
- **CUMULUS-413** Kinesis processing now captures all errrors.
  - Added kinesis fallback mechanism when errors occur during record processing.
  - Adds FallbackTopicArn to `@cumulus/api/lambdas.yml`
  - Adds fallbackConsumer lambda to `@cumulus/api`
  - Adds fallbackqueue option to lambda definitions capture lambda failures after three retries.
  - Adds kinesisFallback SNS topic to signal incoming errors from kinesis stream.
  - Adds kinesisFailureSQS to capture fully failed events from all retries.
- **CUMULUS-855** Adds integration test for kinesis' error path.
- **CUMULUS-686** Added workflow task name and version tracking via `@cumulus/api` executions endpoint under new `tasks` property, and under `workflow_tasks` in step input/output.
  - Depends on `cumulus-message-adapter` 1.0.9+, `cumulus-message-adapter-js` 1.0.4+, `cumulus-message-adapter-java` 1.2.7+ and `cumulus-message-adapter-python` 1.0.5+
- **CUMULUS-771**
  - Updated sync-granule to stream the remote file to s3
  - Added integration test for ingesting granules from ftp provider
  - Updated http/https integration tests for ingesting granules from http/https providers
- **CUMULUS-862** Updated `@cumulus/integration-tests` to handle remote lambda output
- **CUMULUS-856** Set the rule `state` to have default value `ENABLED`

### Changed

- In `@cumulus/deployment`, changed the example app config.yml to have additional IAM roles

## [v1.9.0] - 2018-08-06

**Please note** additional information and upgrade instructions [here](https://nasa.github.io/cumulus/docs/upgrade/1.9.0)

### Added
- **CUMULUS-712** - Added integration tests verifying expected behavior in workflows
- **GITC-776-2** - Add support for versioned collections

### Fixed
- **CUMULUS-832**
  - Fixed indentation in example config.yml in `@cumulus/deployment`
  - Fixed issue with new deployment using the default distribution endpoint in `@cumulus/deployment` and `@cumulus/api`

## [v1.8.1] - 2018-08-01

**Note** IAM roles should be re-deployed with this release.

- **Cumulus-726**
  - Added function to `@cumulus/integration-tests`: `sfnStep` includes `getStepInput` which returns the input to the schedule event of a given step function step.
  - Added IAM policy `@cumulus/deployment`: Lambda processing IAM role includes `kinesis::PutRecord` so step function lambdas can write to kinesis streams.
- **Cumulus Community Edition**
  - Added Google OAuth authentication token logic to `@cumulus/api`. Refactored token endpoint to use environment variable flag `OAUTH_PROVIDER` when determining with authentication method to use.
  - Added API Lambda memory configuration variable `api_lambda_memory` to `@cumulus/api` and `@cumulus/deployment`.

### Changed

- **Cumulus-726**
  - Changed function in `@cumulus/api`: `models/rules.js#addKinesisEventSource` was modified to call to `deleteKinesisEventSource` with all required parameters (rule's name, arn and type).
  - Changed function in `@cumulus/integration-tests`: `getStepOutput` can now be used to return output of failed steps. If users of this function want the output of a failed event, they can pass a third parameter `eventType` as `'failure'`. This function will work as always for steps which completed successfully.

### Removed

- **Cumulus-726**
  - Configuration change to `@cumulus/deployment`: Removed default auto scaling configuration for Granules and Files DynamoDB tables.

- **CUMULUS-688**
  - Add integration test for ExecutionStatus
  - Function addition to `@cumulus/integration-tests`: `api` includes `getExecutionStatus` which returns the execution status from the Cumulus API

## [v1.8.0] - 2018-07-23

### Added

- **CUMULUS-718** Adds integration test for Kinesis triggering a workflow.

- **GITC-776-3** Added more flexibility for rules.  You can now edit all fields on the rule's record
We may need to update the api documentation to reflect this.

- **CUMULUS-681** - Add ingest-in-place action to granules endpoint
    - new applyWorkflow action at PUT /granules/{granuleid} Applying a workflow starts an execution of the provided workflow and passes the granule record as payload.
      Parameter(s):
        - workflow - the workflow name

- **CUMULUS-685** - Add parent exeuction arn to the execution which is triggered from a parent step function

### Changed
- **CUMULUS-768** - Integration tests get S3 provider data from shared data folder

### Fixed
- **CUMULUS-746** - Move granule API correctly updates record in dynamo DB and cmr xml file
- **CUMULUS-766** - Populate database fileSize field from S3 if value not present in Ingest payload

## [v1.7.1] - 2018-07-27

### Fixed
- **CUMULUS-766** - Backport from 1.8.0 - Populate database fileSize field from S3 if value not present in Ingest payload

## [v1.7.0] - 2018-07-02

### Please note: [Upgrade Instructions](https://nasa.github.io/cumulus/docs/upgrade/1.7.0)

### Added
- **GITC-776-2** - Add support for versioned collectons
- **CUMULUS-491** - Add granule reconciliation API endpoints.
- **CUMULUS-480** Add suport for backup and recovery:
  - Add DynamoDB tables for granules, executions and pdrs
  - Add ability to write all records to S3
  - Add ability to download all DynamoDB records in form json files
  - Add ability to upload records to DynamoDB
  - Add migration scripts for copying granule, pdr and execution records from ElasticSearch to DynamoDB
  - Add IAM support for batchWrite on dynamoDB
-
- **CUMULUS-508** - `@cumulus/deployment` cloudformation template allows for lambdas and ECS clusters to have multiple AZ availability.
    - `@cumulus/deployment` also ensures docker uses `devicemapper` storage driver.
- **CUMULUS-755** - `@cumulus/deployment` Add DynamoDB autoscaling support.
    - Application developers can add autoscaling and override default values in their deployment's `app/config.yml` file using a `{TableName}Table:` key.

### Fixed
- **CUMULUS-747** - Delete granule API doesn't delete granule files in s3 and granule in elasticsearch
    - update the StreamSpecification DynamoDB tables to have StreamViewType: "NEW_AND_OLD_IMAGES"
    - delete granule files in s3
- **CUMULUS-398** - Fix not able to filter executions by workflow
- **CUMULUS-748** - Fix invalid lambda .zip files being validated/uploaded to AWS
- **CUMULUS-544** - Post to CMR task has UAT URL hard-coded
  - Made configurable: PostToCmr now requires CMR_ENVIRONMENT env to be set to 'SIT' or 'OPS' for those CMR environments. Default is UAT.

### Changed
- **GITC-776-4** - Changed Discover-pdrs to not rely on collection but use provider_path in config. It also has an optional filterPdrs regex configuration parameter

- **CUMULUS-710** - In the integration test suite, `getStepOutput` returns the output of the first successful step execution or last failed, if none exists

## [v1.6.0] - 2018-06-06

### Please note: [Upgrade Instructions](https://nasa.github.io/cumulus/docs/upgrade/1.6.0)

### Fixed
- **CUMULUS-602** - Format all logs sent to Elastic Search.
  - Extract cumulus log message and index it to Elastic Search.

### Added
- **CUMULUS-556** - add a mechanism for creating and running migration scripts on deployment.
- **CUMULUS-461** Support use of metadata date and other components in `url_path` property

### Changed
- **CUMULUS-477** Update bucket configuration to support multiple buckets of the same type:
  - Change the structure of the buckets to allow for  more than one bucket of each type. The bucket structure is now:
    bucket-key:
      name: <bucket-name>
      type: <type> i.e. internal, public, etc.
  - Change IAM and app deployment configuration to support new bucket structure
  - Update tasks and workflows to support new bucket structure
  - Replace instances where buckets.internal is relied upon to either use the system bucket or a configured bucket
  - Move IAM template to the deployment package. NOTE: You now have to specify '--template node_modules/@cumulus/deployment/iam' in your IAM deployment
  - Add IAM cloudformation template support to filter buckets by type

## [v1.5.5] - 2018-05-30

### Added
- **CUMULUS-530** - PDR tracking through Queue-granules
  - Add optional `pdr` property to the sync-granule task's input config and output payload.
- **CUMULUS-548** - Create a Lambda task that generates EMS distribution reports
  - In order to supply EMS Distribution Reports, you must enable S3 Server
    Access Logging on any S3 buckets used for distribution. See [How Do I Enable Server Access Logging for an S3 Bucket?](https://docs.aws.amazon.com/AmazonS3/latest/user-guide/server-access-logging.html)
    The "Target bucket" setting should point at the Cumulus internal bucket.
    The "Target prefix" should be
    "<STACK_NAME>/ems-distribution/s3-server-access-logs/", where "STACK_NAME"
    is replaced with the name of your Cumulus stack.

### Fixed
- **CUMULUS-546 - Kinesis Consumer should catch and log invalid JSON**
  - Kinesis Consumer lambda catches and logs errors so that consumer doesn't get stuck in a loop re-processing bad json records.
- EMS report filenames are now based on their start time instead of the time
  instead of the time that the report was generated
- **CUMULUS-552 - Cumulus API returns different results for the same collection depending on query**
  - The collection, provider and rule records in elasticsearch are now replaced with records from dynamo db when the dynamo db records are updated.

### Added
- `@cumulus/deployment`'s default cloudformation template now configures storage for Docker to match the configured ECS Volume. The template defines Docker's devicemapper basesize (`dm.basesize`) using `ecs.volumeSize`. This addresses ECS default of limiting Docker containers to 10GB of storage ([Read more](https://aws.amazon.com/premiumsupport/knowledge-center/increase-default-ecs-docker-limit/)).

## [v1.5.4] - 2018-05-21

### Added
- **CUMULUS-535** - EMS Ingest, Archive, Archive Delete reports
  - Add lambda EmsReport to create daily EMS Ingest, Archive, Archive Delete reports
  - ems.provider property added to `@cumulus/deployment/app/config.yml`.
    To change the provider name, please add `ems: provider` property to `app/config.yml`.
- **CUMULUS-480** Use DynamoDB to store granules, pdrs and execution records
  - Activate PointInTime feature on DynamoDB tables
  - Increase test coverage on api package
  - Add ability to restore metadata records from json files to DynamoDB
- **CUMULUS-459** provide API endpoint for moving granules from one location on s3 to another

## [v1.5.3] - 2018-05-18

### Fixed
- **CUMULUS-557 - "Add dataType to DiscoverGranules output"**
  - Granules discovered by the DiscoverGranules task now include dataType
  - dataType is now a required property for granules used as input to the
    QueueGranules task
- **CUMULUS-550** Update deployment app/config.yml to force elasticsearch updates for deleted granules

## [v1.5.2] - 2018-05-15

### Fixed
- **CUMULUS-514 - "Unable to Delete the Granules"**
  - updated cmrjs.deleteConcept to return success if the record is not found
    in CMR.

### Added
- **CUMULUS-547** - The distribution API now includes an
  "earthdataLoginUsername" query parameter when it returns a signed S3 URL
- **CUMULUS-527 - "parse-pdr queues up all granules and ignores regex"**
  - Add an optional config property to the ParsePdr task called
    "granuleIdFilter". This property is a regular expression that is applied
    against the filename of the first file of each granule contained in the
    PDR. If the regular expression matches, then the granule is included in
    the output. Defaults to '.', which will match all granules in the PDR.
- File checksums in PDRs now support MD5
- Deployment support to subscribe to an SNS topic that already exists
- **CUMULUS-470, CUMULUS-471** In-region S3 Policy lambda added to API to update bucket policy for in-region access.
- **CUMULUS-533** Added fields to granule indexer to support EMS ingest and archive record creation
- **CUMULUS-534** Track deleted granules
  - added `deletedgranule` type to `cumulus` index.
  - **Important Note:** Force custom bootstrap to re-run by adding this to
    app/config.yml `es: elasticSearchMapping: 7`
- You can now deploy cumulus without ElasticSearch. Just add `es: null` to your `app/config.yml` file. This is only useful for debugging purposes. Cumulus still requires ElasticSearch to properly operate.
- `@cumulus/integration-tests` includes and exports the `addRules` function, which seeds rules into the DynamoDB table.
- Added capability to support EFS in cloud formation template. Also added
  optional capability to ssh to your instance and privileged lambda functions.
- Added support to force discovery of PDRs that have already been processed
  and filtering of selected data types
- `@cumulus/cmrjs` uses an environment variable `USER_IP_ADDRESS` or fallback
  IP address of `10.0.0.0` when a public IP address is not available. This
  supports lambda functions deployed into a VPC's private subnet, where no
  public IP address is available.

### Changed
- **CUMULUS-550** Custom bootstrap automatically adds new types to index on
  deployment

## [v1.5.1] - 2018-04-23
### Fixed
- add the missing dist folder to the hello-world task
- disable uglifyjs on the built version of the pdr-status-check (read: https://github.com/webpack-contrib/uglifyjs-webpack-plugin/issues/264)

## [v1.5.0] - 2018-04-23
### Changed
- Removed babel from all tasks and packages and increased minimum node requirements to version 8.10
- Lambda functions created by @cumulus/deployment will use node8.10 by default
- Moved [cumulus-integration-tests](https://github.com/nasa/cumulus-integration-tests) to the `example` folder CUMULUS-512
- Streamlined all packages dependencies (e.g. remove redundant dependencies and make sure versions are the same across packages)
- **CUMULUS-352:** Update Cumulus Elasticsearch indices to use [index aliases](https://www.elastic.co/guide/en/elasticsearch/reference/current/indices-aliases.html).
- **CUMULUS-519:** ECS tasks are no longer restarted after each CF deployment unless `ecs.restartTasksOnDeploy` is set to true
- **CUMULUS-298:** Updated log filterPattern to include all CloudWatch logs in ElasticSearch
- **CUMULUS-518:** Updates to the SyncGranule config schema
  - `granuleIdExtraction` is no longer a property
  - `process` is now an optional property
  - `provider_path` is no longer a property

### Fixed
- **CUMULUS-455 "Kes deployments using only an updated message adapter do not get automatically deployed"**
  - prepended the hash value of cumulus-message-adapter.zip file to the zip file name of lambda which uses message adapter.
  - the lambda function will be redeployed when message adapter or lambda function are updated
- Fixed a bug in the bootstrap lambda function where it stuck during update process
- Fixed a bug where the sf-sns-report task did not return the payload of the incoming message as the output of the task [CUMULUS-441]

### Added
- **CUMULUS-352:** Add reindex CLI to the API package.
- **CUMULUS-465:** Added mock http/ftp/sftp servers to the integration tests
- Added a `delete` method to the `@common/CollectionConfigStore` class
- **CUMULUS-467 "@cumulus/integration-tests or cumulus-integration-tests should seed provider and collection in deployed DynamoDB"**
  - `example` integration-tests populates providers and collections to database
  - `example` workflow messages are populated from workflow templates in s3, provider and collection information in database, and input payloads.  Input templates are removed.
  - added `https` protocol to provider schema

## [v1.4.1] - 2018-04-11

### Fixed
- Sync-granule install

## [v1.4.0] - 2018-04-09

### Fixed
- **CUMULUS-392 "queue-granules not returning the sfn-execution-arns queued"**
  - updated queue-granules to return the sfn-execution-arns queued and pdr if exists.
  - added pdr to ingest message meta.pdr instead of payload, so the pdr information doesn't get lost in the ingest workflow, and ingested granule in elasticsearch has pdr name.
  - fixed sf-sns-report schema, remove the invalid part
  - fixed pdr-status-check schema, the failed execution contains arn and reason
- **CUMULUS-206** make sure homepage and repository urls exist in package.json files of tasks and packages

### Added
- Example folder with a cumulus deployment example

### Changed
- [CUMULUS-450](https://bugs.earthdata.nasa.gov/browse/CUMULUS-450) - Updated
  the config schema of the **queue-granules** task
  - The config no longer takes a "collection" property
  - The config now takes an "internalBucket" property
  - The config now takes a "stackName" property
- [CUMULUS-450](https://bugs.earthdata.nasa.gov/browse/CUMULUS-450) - Updated
  the config schema of the **parse-pdr** task
  - The config no longer takes a "collection" property
  - The "stack", "provider", and "bucket" config properties are now
    required
- **CUMULUS-469** Added a lambda to the API package to prototype creating an S3 bucket policy for direct, in-region S3 access for the prototype bucket

### Removed
- Removed the `findTmpTestDataDirectory()` function from
  `@cumulus/common/test-utils`

### Fixed
- [CUMULUS-450](https://bugs.earthdata.nasa.gov/browse/CUMULUS-450)
  - The **queue-granules** task now enqueues a **sync-granule** task with the
    correct collection config for that granule based on the granule's
    data-type. It had previously been using the collection config from the
    config of the **queue-granules** task, which was a problem if the granules
    being queued belonged to different data-types.
  - The **parse-pdr** task now handles the case where a PDR contains granules
    with different data types, and uses the correct granuleIdExtraction for
    each granule.

### Added
- **CUMULUS-448** Add code coverage checking using [nyc](https://github.com/istanbuljs/nyc).

## [v1.3.0] - 2018-03-29

### Deprecated
- discover-s3-granules is deprecated. The functionality is provided by the discover-granules task
### Fixed
- **CUMULUS-331:** Fix aws.downloadS3File to handle non-existent key
- Using test ftp provider for discover-granules testing [CUMULUS-427]
- **CUMULUS-304: "Add AWS API throttling to pdr-status-check task"** Added concurrency limit on SFN API calls.  The default concurrency is 10 and is configurable through Lambda environment variable CONCURRENCY.
- **CUMULUS-414: "Schema validation not being performed on many tasks"** revised npm build scripts of tasks that use cumulus-message-adapter to place schema directories into dist directories.
- **CUMULUS-301:** Update all tests to use test-data package for testing data.
- **CUMULUS-271: "Empty response body from rules PUT endpoint"** Added the updated rule to response body.
- Increased memory allotment for `CustomBootstrap` lambda function. Resolves failed deployments where `CustomBootstrap` lambda function was failing with error `Process exited before completing request`. This was causing deployments to stall, fail to update and fail to rollback. This error is thrown when the lambda function tries to use more memory than it is allotted.
- Cumulus repository folders structure updated:
  - removed the `cumulus` folder altogether
  - moved `cumulus/tasks` to `tasks` folder at the root level
  - moved the tasks that are not converted to use CMA to `tasks/.not_CMA_compliant`
  - updated paths where necessary

### Added
- `@cumulus/integration-tests` - Added support for testing the output of an ECS activity as well as a Lambda function.

## [v1.2.0] - 2018-03-20

### Fixed
- Update vulnerable npm packages [CUMULUS-425]
- `@cumulus/api`: `kinesis-consumer.js` uses `sf-scheduler.js#schedule` instead of placing a message directly on the `startSF` SQS queue. This is a fix for [CUMULUS-359](https://bugs.earthdata.nasa.gov/browse/CUMULUS-359) because `sf-scheduler.js#schedule` looks up the provider and collection data in DynamoDB and adds it to the `meta` object of the enqueued message payload.
- `@cumulus/api`: `kinesis-consumer.js` catches and logs errors instead of doing an error callback. Before this change, `kinesis-consumer` was failing to process new records when an existing record caused an error because it would call back with an error and stop processing additional records. It keeps trying to process the record causing the error because it's "position" in the stream is unchanged. Catching and logging the errors is part 1 of the fix. Proposed part 2 is to enqueue the error and the message on a "dead-letter" queue so it can be processed later ([CUMULUS-413](https://bugs.earthdata.nasa.gov/browse/CUMULUS-413)).
- **CUMULUS-260: "PDR page on dashboard only shows zeros."** The PDR stats in LPDAAC are all 0s, even if the dashboard has been fixed to retrieve the correct fields.  The current version of pdr-status-check has a few issues.
  - pdr is not included in the input/output schema.  It's available from the input event.  So the pdr status and stats are not updated when the ParsePdr workflow is complete.  Adding the pdr to the input/output of the task will fix this.
  - pdr-status-check doesn't update pdr stats which prevent the real time pdr progress from showing up in the dashboard. To solve this, added lambda function sf-sns-report which is copied from @cumulus/api/lambdas/sf-sns-broadcast with modification, sf-sns-report can be used to report step function status anywhere inside a step function.  So add step sf-sns-report after each pdr-status-check, we will get the PDR status progress at real time.
  - It's possible an execution is still in the queue and doesn't exist in sfn yet.  Added code to handle 'ExecutionDoesNotExist' error when checking the execution status.
- Fixed `aws.cloudwatchevents()` typo in `packages/ingest/aws.js`. This typo was the root cause of the error: `Error: Could not process scheduled_ingest, Error: : aws.cloudwatchevents is not a constructor` seen when trying to update a rule.


### Removed

- `@cumulus/ingest/aws`: Remove queueWorkflowMessage which is no longer being used by `@cumulus/api`'s `kinesis-consumer.js`.

## [v1.1.4] - 2018-03-15

### Added
- added flag `useList` to parse-pdr [CUMULUS-404]

### Fixed

- Pass encrypted password to the ApiGranule Lambda function [CUMULUS-424]


## [v1.1.3] - 2018-03-14
### Fixed
- Changed @cumulus/deployment package install behavior. The build process will happen after installation

## [v1.1.2] - 2018-03-14

### Added
- added tools to @cumulus/integration-tests for local integration testing
- added end to end testing for discovering and parsing of PDRs
- `yarn e2e` command is available for end to end testing
### Fixed

- **CUMULUS-326: "Occasionally encounter "Too Many Requests" on deployment"** The api gateway calls will handle throttling errors
- **CUMULUS-175: "Dashboard providers not in sync with AWS providers."** The root cause of this bug - DynamoDB operations not showing up in Elasticsearch - was shared by collections and rules. The fix was to update providers', collections' and rules; POST, PUT and DELETE endpoints to operate on DynamoDB and using DynamoDB streams to update Elasticsearch. The following packages were made:
  - `@cumulus/deployment` deploys DynamoDB streams for the Collections, Providers and Rules tables as well as a new lambda function called `dbIndexer`. The `dbIndexer` lambda has an event source mapping which listens to each of the DynamoDB streams. The dbIndexer lambda receives events referencing operations on the DynamoDB table and updates the elasticsearch cluster accordingly.
  - The `@cumulus/api` endpoints for collections, providers and rules _only_ query DynamoDB, with the exception of LIST endpoints and the collections' GET endpoint.

### Updated
- Broke up `kes.override.js` of @cumulus/deployment to multiple modules and moved to a new location
- Expanded @cumulus/deployment test coverage
- all tasks were updated to use cumulus-message-adapter-js 1.0.1
- added build process to integration-tests package to babelify it before publication
- Update @cumulus/integration-tests lambda.js `getLambdaOutput` to return the entire lambda output. Previously `getLambdaOutput` returned only the payload.

## [v1.1.1] - 2018-03-08

### Removed
- Unused queue lambda in api/lambdas [CUMULUS-359]

### Fixed
- Kinesis message content is passed to the triggered workflow [CUMULUS-359]
- Kinesis message queues a workflow message and does not write to rules table [CUMULUS-359]

## [v1.1.0] - 2018-03-05

### Added

- Added a `jlog` function to `common/test-utils` to aid in test debugging
- Integration test package with command line tool [CUMULUS-200] by @laurenfrederick
- Test for FTP `useList` flag [CUMULUS-334] by @kkelly51

### Updated
- The `queue-pdrs` task now uses the [cumulus-message-adapter-js](https://github.com/nasa/cumulus-message-adapter-js)
  library
- Updated the `queue-pdrs` JSON schemas
- The test-utils schema validation functions now throw an error if validation
  fails
- The `queue-granules` task now uses the [cumulus-message-adapter-js](https://github.com/nasa/cumulus-message-adapter-js)
  library
- Updated the `queue-granules` JSON schemas

### Removed
- Removed the `getSfnExecutionByName` function from `common/aws`
- Removed the `getGranuleStatus` function from `common/aws`

## [v1.0.1] - 2018-02-27

### Added
- More tests for discover-pdrs, dicover-granules by @yjpa7145
- Schema validation utility for tests by @yjpa7145

### Changed
- Fix an FTP listing bug for servers that do not support STAT [CUMULUS-334] by @kkelly51

## [v1.0.0] - 2018-02-23

[Unreleased]: https://github.com/nasa/cumulus/compare/v1.11.1...HEAD
[v1.11.0]: https://github.com/nasa/cumulus/compare/v1.11.0...v1.11.1
[v1.11.0]: https://github.com/nasa/cumulus/compare/v1.10.4...v1.11.0
[v1.10.4]: https://github.com/nasa/cumulus/compare/v1.10.3...v1.10.4
[v1.10.3]: https://github.com/nasa/cumulus/compare/v1.10.2...v1.10.3
[v1.10.2]: https://github.com/nasa/cumulus/compare/v1.10.1...v1.10.2
[v1.10.1]: https://github.com/nasa/cumulus/compare/v1.10.0...v1.10.1
[v1.10.0]: https://github.com/nasa/cumulus/compare/v1.9.1...v1.10.0
[v1.9.1]: https://github.com/nasa/cumulus/compare/v1.9.0...v1.9.1
[v1.9.0]: https://github.com/nasa/cumulus/compare/v1.8.1...v1.9.0
[v1.8.1]: https://github.com/nasa/cumulus/compare/v1.8.0...v1.8.1
[v1.8.0]: https://github.com/nasa/cumulus/compare/v1.7.0...v1.8.0
[v1.7.0]: https://github.com/nasa/cumulus/compare/v1.6.0...v1.7.0
[v1.6.0]: https://github.com/nasa/cumulus/compare/v1.5.5...v1.6.0
[v1.5.5]: https://github.com/nasa/cumulus/compare/v1.5.4...v1.5.5
[v1.5.4]: https://github.com/nasa/cumulus/compare/v1.5.3...v1.5.4
[v1.5.3]: https://github.com/nasa/cumulus/compare/v1.5.2...v1.5.3
[v1.5.2]: https://github.com/nasa/cumulus/compare/v1.5.1...v1.5.2
[v1.5.1]: https://github.com/nasa/cumulus/compare/v1.5.0...v1.5.1
[v1.5.0]: https://github.com/nasa/cumulus/compare/v1.4.1...v1.5.0
[v1.4.1]: https://github.com/nasa/cumulus/compare/v1.4.0...v1.4.1
[v1.4.0]: https://github.com/nasa/cumulus/compare/v1.3.0...v1.4.0
[v1.3.0]: https://github.com/nasa/cumulus/compare/v1.2.0...v1.3.0
[v1.2.0]: https://github.com/nasa/cumulus/compare/v1.1.4...v1.2.0
[v1.1.4]: https://github.com/nasa/cumulus/compare/v1.1.3...v1.1.4
[v1.1.3]: https://github.com/nasa/cumulus/compare/v1.1.2...v1.1.3
[v1.1.2]: https://github.com/nasa/cumulus/compare/v1.1.1...v1.1.2
[v1.1.1]: https://github.com/nasa/cumulus/compare/v1.0.1...v1.1.1
[v1.1.0]: https://github.com/nasa/cumulus/compare/v1.0.1...v1.1.0
[v1.0.1]: https://github.com/nasa/cumulus/compare/v1.0.0...v1.0.1
[v1.0.0]: https://github.com/nasa/cumulus/compare/pre-v1-release...v1.0.0<|MERGE_RESOLUTION|>--- conflicted
+++ resolved
@@ -16,11 +16,8 @@
   - Added `@cumulus/common/test-utils.throttleOnce()`, which will cause a function to return a
     ThrottlingException the first time it is called, then return its normal result after that.
 - CUMULUS-1103 Compare the collection holdings in CMR with Cumulus' internal data store
-<<<<<<< HEAD
-=======
 - CUMULUS-1099 Add support for UMMG JSON metadata versions > 1.4.
     - If a version is found in the metadata object, that version is used for processing and publishing to CMR otherwise, version 1.4 is assumed.
->>>>>>> 013f81de
 - CUMULUS-678
     - Added support for UMMG json v1.4 metadata files.
   `reconcileCMRMetadata` added to `@cumulus/cmrjs` to update metadata record with new file locations.
