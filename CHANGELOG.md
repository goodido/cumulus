# Changelog
All notable changes to this project will be documented in this file.

The format is based on [Keep a Changelog](http://keepachangelog.com/en/1.0.0/)
and this project adheres to [Semantic Versioning](http://semver.org/spec/v2.0.0.html).

## [Unreleased]
### Fixed
- **CUMULUS-514 "Unable to Delete the Granules"**
  - updated cmrjs.deleteConcept to return success if the record is not found in CMR.

### Added
- Deployment support to subscribe to an SNS topic that already exists
<<<<<<< HEAD
- **CUMULUS-470, CUMULUS-471** In-region S3 Policy lambda added to API to update bucket policy for in-region access.
- **CUMULUS-461** Support use of metadata date and other components in `url_path` property
=======
- **CUMULUS-470, CUMULUS-471** In-region S3 Policy lambda added to API to update bucket policy for in-region access. 
- You can now deploy cumulus without ElasticSearch. Just add `es: null` to your `app/config.yml` file. This is only useful for debugging purposes. Cumulus still requires ElasticSearch to properly operate.
- `@cumulus/integration-tests` includes and exports the `addRules` function, which seeds rules into the DynamoDB table.
>>>>>>> 2f16c534

## [v1.5.1] - 2018-04-23
### Fixed
- add the missing dist folder to the hello-world task
- disable uglifyjs on the built version of the pdr-status-check (read: https://github.com/webpack-contrib/uglifyjs-webpack-plugin/issues/264)

## [v1.5.0] - 2018-04-23
### Changed
- Removed babel from all tasks and packages and increased minimum node requirements to version 8.10
- Lambda functions created by @cumulus/deployment will use node8.10 by default
- Moved [cumulus-integration-tests](https://github.com/cumulus-nasa/cumulus-integration-tests) to the `example` folder CUMULUS-512
- Streamlined all packages dependencies (e.g. remove redundant dependencies and make sure versions are the same across packages)
- **CUMULUS-352:** Update Cumulus Elasticsearch indices to use [index aliases](https://www.elastic.co/guide/en/elasticsearch/reference/current/indices-aliases.html).
- **CUMULUS-519:** ECS tasks are no longer restarted after each CF deployment unless `ecs.restartTasksOnDeploy` is set to true
- **CUMULUS-298:** Updated log filterPattern to include all CloudWatch logs in ElasticSearch
- **CUMULUS-518:** Updates to the SyncGranule config schema
  - `granuleIdExtraction` is no longer a property
  - `process` is now an optional property
  - `provider_path` is no longer a property

### Fixed
- **CUMULUS-455 "Kes deployments using only an updated message adapter do not get automatically deployed"**
  - prepended the hash value of cumulus-message-adapter.zip file to the zip file name of lambda which uses message adapter.
  - the lambda function will be redeployed when message adapter or lambda function are updated
- Fixed a bug in the bootstrap lambda function where it stuck during update process
- Fixed a bug where the sf-sns-report task did not return the payload of the incoming message as the output of the task [CUMULUS-441]

### Added
- **CUMULUS-352:** Add reindex CLI to the API package.
- **CUMULUS-465:** Added mock http/ftp/sftp servers to the integration tests
- Added a `delete` method to the `@common/CollectionConfigStore` class
- **CUMULUS-467 "@cumulus/integration-tests or cumulus-integration-tests should seed provider and collection in deployed DynamoDB"**
  - `example` integration-tests populates providers and collections to database
  - `example` workflow messages are populated from workflow templates in s3, provider and collection information in database, and input payloads.  Input templates are removed.
  - added `https` protocol to provider schema

## [v1.4.1] - 2018-04-11

### Fixed
- Sync-granule install

## [v1.4.0] - 2018-04-09

### Fixed
- **CUMULUS-392 "queue-granules not returning the sfn-execution-arns queued"**
  - updated queue-granules to return the sfn-execution-arns queued and pdr if exists.
  - added pdr to ingest message meta.pdr instead of payload, so the pdr information doesn't get lost in the ingest workflow, and ingested granule in elasticsearch has pdr name.
  - fixed sf-sns-report schema, remove the invalid part
  - fixed pdr-status-check schema, the failed execution contains arn and reason
- **CUMULUS-206** make sure homepage and repository urls exist in package.json files of tasks and packages

### Added
- Example folder with a cumulus deployment example

### Changed
- [CUMULUS-450](https://bugs.earthdata.nasa.gov/browse/CUMULUS-450) - Updated
  the config schema of the **queue-granules** task
  - The config no longer takes a "collection" property
  - The config now takes an "internalBucket" property
  - The config now takes a "stackName" property
- [CUMULUS-450](https://bugs.earthdata.nasa.gov/browse/CUMULUS-450) - Updated
  the config schema of the **parse-pdr** task
  - The config no longer takes a "collection" property
  - The "stack", "provider", and "bucket" config properties are now
    required
- **CUMULUS-469** Added a lambda to the API package to prototype creating an S3 bucket policy for direct, in-region S3 access for the prototype bucket

### Removed
- Removed the `findTmpTestDataDirectory()` function from
  `@cumulus/common/test-utils`

### Fixed
- [CUMULUS-450](https://bugs.earthdata.nasa.gov/browse/CUMULUS-450)
  - The **queue-granules** task now enqueues a **sync-granule** task with the
    correct collection config for that granule based on the granule's
    data-type. It had previously been using the collection config from the
    config of the **queue-granules** task, which was a problem if the granules
    being queued belonged to different data-types.
  - The **parse-pdr** task now handles the case where a PDR contains granules
    with different data types, and uses the correct granuleIdExtraction for
    each granule.

### Added
- **CUMULUS-448** Add code coverage checking using [nyc](https://github.com/istanbuljs/nyc).

## [v1.3.0] - 2018-03-29

### Deprecated
- discover-s3-granules is deprecated. The functionality is provided by the discover-granules task
### Fixed
- **CUMULUS-331:** Fix aws.downloadS3File to handle non-existent key
- Using test ftp provider for discover-granules testing [CUMULUS-427]
- **CUMULUS-304: "Add AWS API throttling to pdr-status-check task"** Added concurrency limit on SFN API calls.  The default concurrency is 10 and is configurable through Lambda environment variable CONCURRENCY.
- **CUMULUS-414: "Schema validation not being performed on many tasks"** revised npm build scripts of tasks that use cumulus-message-adapter to place schema directories into dist directories.
- **CUMULUS-301:** Update all tests to use test-data package for testing data.
- **CUMULUS-271: "Empty response body from rules PUT endpoint"** Added the updated rule to response body.
- Increased memory allotment for `CustomBootstrap` lambda function. Resolves failed deployments where `CustomBootstrap` lambda function was failing with error `Process exited before completing request`. This was causing deployments to stall, fail to update and fail to rollback. This error is thrown when the lambda function tries to use more memory than it is allotted.
- Cumulus repository folders structure updated:
  - removed the `cumulus` folder altogether
  - moved `cumulus/tasks` to `tasks` folder at the root level
  - moved the tasks that are not converted to use CMA to `tasks/.not_CMA_compliant`
  - updated paths where necessary

### Added
- `@cumulus/integration-tests` - Added support for testing the output of an ECS activity as well as a Lambda function.

## [v1.2.0] - 2018-03-20

### Fixed
- Update vulnerable npm packages [CUMULUS-425]
- `@cumulus/api`: `kinesis-consumer.js` uses `sf-scheduler.js#schedule` instead of placing a message directly on the `startSF` SQS queue. This is a fix for [CUMULUS-359](https://bugs.earthdata.nasa.gov/browse/CUMULUS-359) because `sf-scheduler.js#schedule` looks up the provider and collection data in DynamoDB and adds it to the `meta` object of the enqueued message payload.
- `@cumulus/api`: `kinesis-consumer.js` catches and logs errors instead of doing an error callback. Before this change, `kinesis-consumer` was failing to process new records when an existing record caused an error because it would call back with an error and stop processing additional records. It keeps trying to process the record causing the error because it's "position" in the stream is unchanged. Catching and logging the errors is part 1 of the fix. Proposed part 2 is to enqueue the error and the message on a "dead-letter" queue so it can be processed later ([CUMULUS-413](https://bugs.earthdata.nasa.gov/browse/CUMULUS-413)).
- **CUMULUS-260: "PDR page on dashboard only shows zeros."** The PDR stats in LPDAAC are all 0s, even if the dashboard has been fixed to retrieve the correct fields.  The current version of pdr-status-check has a few issues.
  - pdr is not included in the input/output schema.  It's available from the input event.  So the pdr status and stats are not updated when the ParsePdr workflow is complete.  Adding the pdr to the input/output of the task will fix this.
  - pdr-status-check doesn't update pdr stats which prevent the real time pdr progress from showing up in the dashboard. To solve this, added lambda function sf-sns-report which is copied from @cumulus/api/lambdas/sf-sns-broadcast with modification, sf-sns-report can be used to report step function status anywhere inside a step function.  So add step sf-sns-report after each pdr-status-check, we will get the PDR status progress at real time.
  - It's possible an execution is still in the queue and doesn't exist in sfn yet.  Added code to handle 'ExecutionDoesNotExist' error when checking the execution status.
- Fixed `aws.cloudwatchevents()` typo in `packages/ingest/aws.js`. This typo was the root cause of the error: `Error: Could not process scheduled_ingest, Error: : aws.cloudwatchevents is not a constructor` seen when trying to update a rule.


### Removed

- `@cumulus/ingest/aws`: Remove queueWorkflowMessage which is no longer being used by `@cumulus/api`'s `kinesis-consumer.js`.

## [v1.1.4] - 2018-03-15

### Added
- added flag `useList` to parse-pdr [CUMULUS-404]

### Fixed

- Pass encrypted password to the ApiGranule Lambda function [CUMULUS-424]


## [v1.1.3] - 2018-03-14
### Fixed
- Changed @cumulus/deployment package install behavior. The build process will happen after installation

## [v1.1.2] - 2018-03-14

### Added
- added tools to @cumulus/integration-tests for local integration testing
- added end to end testing for discovering and parsing of PDRs
- `yarn e2e` command is available for end to end testing
### Fixed

- **CUMULUS-326: "Occasionally encounter "Too Many Requests" on deployment"** The api gateway calls will handle throttling errors
- **CUMULUS-175: "Dashboard providers not in sync with AWS providers."** The root cause of this bug - DynamoDB operations not showing up in Elasticsearch - was shared by collections and rules. The fix was to update providers', collections' and rules; POST, PUT and DELETE endpoints to operate on DynamoDB and using DynamoDB streams to update Elasticsearch. The following packages were made:
  - `@cumulus/deployment` deploys DynamoDB streams for the Collections, Providers and Rules tables as well as a new lambda function called `dbIndexer`. The `dbIndexer` lambda has an event source mapping which listens to each of the DynamoDB streams. The dbIndexer lambda receives events referencing operations on the DynamoDB table and updates the elasticsearch cluster accordingly.
  - The `@cumulus/api` endpoints for collections, providers and rules _only_ query DynamoDB, with the exception of LIST endpoints and the collections' GET endpoint.

### Updated
- Broke up `kes.override.js` of @cumulus/deployment to multiple modules and moved to a new location
- Expanded @cumulus/deployment test coverage
- all tasks were updated to use cumulus-message-adapter-js 1.0.1
- added build process to integration-tests package to babelify it before publication
- Update @cumulus/integration-tests lambda.js `getLambdaOutput` to return the entire lambda output. Previously `getLambdaOutput` returned only the payload.

## [v1.1.1] - 2018-03-08

### Removed
- Unused queue lambda in api/lambdas [CUMULUS-359]

### Fixed
- Kinesis message content is passed to the triggered workflow [CUMULUS-359]
- Kinesis message queues a workflow message and does not write to rules table [CUMULUS-359]

## [v1.1.0] - 2018-03-05

### Added

- Added a `jlog` function to `common/test-utils` to aid in test debugging
- Integration test package with command line tool [CUMULUS-200] by @laurenfrederick
- Test for FTP `useList` flag [CUMULUS-334] by @kkelly51

### Updated
- The `queue-pdrs` task now uses the [cumulus-message-adapter-js](https://github.com/cumulus-nasa/cumulus-message-adapter-js)
  library
- Updated the `queue-pdrs` JSON schemas
- The test-utils schema validation functions now throw an error if validation
  fails
- The `queue-granules` task now uses the [cumulus-message-adapter-js](https://github.com/cumulus-nasa/cumulus-message-adapter-js)
  library
- Updated the `queue-granules` JSON schemas

### Removed
- Removed the `getSfnExecutionByName` function from `common/aws`
- Removed the `getGranuleStatus` function from `common/aws`

## [v1.0.1] - 2018-02-27

### Added
- More tests for discover-pdrs, dicover-granules by @yjpa7145
- Schema validation utility for tests by @yjpa7145

### Changed
- Fix an FTP listing bug for servers that do not support STAT [CUMULUS-334] by @kkelly51

## [v1.0.0] - 2018-02-23

[Unreleased]: https://github.com/cumulus-nasa/cumulus/compare/v1.5.1...HEAD
[v1.5.1]: https://github.com/cumulus-nasa/cumulus/compare/v1.5.0...v1.5.1
[v1.5.0]: https://github.com/cumulus-nasa/cumulus/compare/v1.4.1...v1.5.0
[v1.4.1]: https://github.com/cumulus-nasa/cumulus/compare/v1.4.0...v1.4.1
[v1.4.0]: https://github.com/cumulus-nasa/cumulus/compare/v1.3.0...v1.4.0
[v1.3.0]: https://github.com/cumulus-nasa/cumulus/compare/v1.2.0...v1.3.0
[v1.2.0]: https://github.com/cumulus-nasa/cumulus/compare/v1.1.4...v1.2.0
[v1.1.4]: https://github.com/cumulus-nasa/cumulus/compare/v1.1.3...v1.1.4
[v1.1.3]: https://github.com/cumulus-nasa/cumulus/compare/v1.1.2...v1.1.3
[v1.1.2]: https://github.com/cumulus-nasa/cumulus/compare/v1.1.1...v1.1.2
[v1.1.1]: https://github.com/cumulus-nasa/cumulus/compare/v1.0.1...v1.1.1
[v1.1.0]: https://github.com/cumulus-nasa/cumulus/compare/v1.0.1...v1.1.0
[v1.0.1]: https://github.com/cumulus-nasa/cumulus/compare/v1.0.0...v1.0.1
[v1.0.0]: https://github.com/cumulus-nasa/cumulus/compare/pre-v1-release...v1.0.0<|MERGE_RESOLUTION|>--- conflicted
+++ resolved
@@ -11,14 +11,10 @@
 
 ### Added
 - Deployment support to subscribe to an SNS topic that already exists
-<<<<<<< HEAD
 - **CUMULUS-470, CUMULUS-471** In-region S3 Policy lambda added to API to update bucket policy for in-region access.
-- **CUMULUS-461** Support use of metadata date and other components in `url_path` property
-=======
-- **CUMULUS-470, CUMULUS-471** In-region S3 Policy lambda added to API to update bucket policy for in-region access. 
+- **CUMULUS-461** Support use of metadata date and other components in `url_path` property 
 - You can now deploy cumulus without ElasticSearch. Just add `es: null` to your `app/config.yml` file. This is only useful for debugging purposes. Cumulus still requires ElasticSearch to properly operate.
 - `@cumulus/integration-tests` includes and exports the `addRules` function, which seeds rules into the DynamoDB table.
->>>>>>> 2f16c534
 
 ## [v1.5.1] - 2018-04-23
 ### Fixed
