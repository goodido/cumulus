# Changelog
All notable changes to this project will be documented in this file.

The format is based on [Keep a Changelog](http://keepachangelog.com/en/1.0.0/)
and this project adheres to [Semantic Versioning](http://semver.org/spec/v2.0.0.html).

## [Unreleased]

### Added
<<<<<<< HEAD
- **CUMULUS-965** - Added a `@cumulus/logger` package
=======
- **CUMULUS-885**
  - Added 'human readable' version identifiers to Lambda Versioning lambda aliases
>>>>>>> 989f6412
- **CUMULUS-705**
  - Note: Make sure to update the IAM stack when deploying this update.
  - Adds an AsyncOperations model and associated DynamoDB table to the
    `@cumulus/api` package
  - Adds an /asyncOperations endpoint to the `@cumulus/api` package, which can
    be used to fetch the status of an AsyncOperation.
  - Adds a /bulkDelete endpoint to the `@cumulus/api` package, which performs an
    asynchronous bulk-delete operation. This is a stub right now which is only
    intended to demonstration how AsyncOperations work.
  - Adds an AsyncOperation ECS task to the `@cumulus/api` package, which will
    fetch an Lambda function, run it in ECS, and then store the result to the
    AsyncOperations table in DynamoDB.
- **CUMULUS-851** - Added workflow lambda versioning feature to allow in-flight workflows to use lambda versions that were in place when a workflow was initiated
    - Updated Kes custom code to remove logic that used the CMA file key to determine template compilation logic.  Instead, utilize a `customCompilation` template configuration flag to indicate a template should use Cumulus's kes customized methods instead of 'core'.
	- Added `useWorkflowLambdaVersions` configuration option to enable the lambdaVersioning feature set.   **This option is set to true by default** and should be set to false to disable the feature.
	- Added uniqueIdentifier configuration key to S3 sourced lambdas to optionally support S3 lambda resource versioning within this scheme. This key must be unique for each modified version of the lambda package and must be updated in configuration each time the source changes.
    - Added a new nested stack template that will create a `LambdaVersions` stack that will take lambda parameters from the base template, generate lambda versions/aliases and return outputs with references to the most 'current' lambda alias reference, and updated 'core' template to utilize these outputs (if `useWorkflowLambdaVersions` is enabled).

- Created a `@cumulus/api/lib/OAuth2` interface, which is implemented by the
  `@cumulus/api/lib/EarthdataLogin` and `@cumulus/api/lib/GoogleOAuth2` classes.
  Endpoints that need to handle authentication will determine which class to use
  based on environment variables. This also greatly simplifies testing.
- Added `@cumulus/api/lib/assertions`, containing more complex AVA test assertions
- Added PublishGranule workflow to publish a granule to CMR without full reingest. (ingest-in-place capability)

- `@cumulus/integration-tests` new functionality:
  - `listCollections` to list collections from a provided data directory
  - `deleteCollection` to delete list of collections from a deployed stack
  - `cleanUpCollections` combines the above in one function.
  - `listProviders` to list providers from a provided data directory
  - `deleteProviders` to delete list of providers from a deployed stack
  - `cleanUpProviders` combines the above in one function.
  - `@cumulus/integrations-tests/api.js`: `deleteGranule` and `deletePdr` functions to make `DELETE` requests to Cumulus API
  - `rules` API functionality for posting and deleting a rule and listing all rules
- `@cumulus/ingest/granule.js`: `ingestFile` inserts new `duplicate_found: true` field in the file's record if a duplicate file already exists on S3.
- `@cumulus/api`: `/execution-status` endpoint requests and returns complete execution output if  execution output is stored in S3 due to size.
- Added option to use environment variable to set CMR host in `@cumulus/cmrjs`.
- **CUMULUS-781** - Added integration tests for `@cumulus/sync-granule` when `duplicateHandling` is set to `replace` or `skip`
- **CUMULUS-791** - `@cumulus/move-granules`: `moveFileRequest` inserts new `duplicate_found: true` field in the file's record if a duplicate file already exists on S3. Updated output schema to document new `duplicate_found` field.

### Removed

- Removed `@cumulus/common/fake-earthdata-login-server`. Tests can now create a
  service stub based on `@cumulus/api/lib/OAuth2` if testing requires handling
  authentication.

### Changed

- **CUMULUS-782** - Updated `@cumulus/sync-granule` task and `Granule.ingestFile` in `@cumulus/ingest` to keep both old and new data when a destination file with different checksum already exists and `duplicateHandling` is `version`
- Updated the config schema in `@cumulus/move-granules` to include the `moveStagedFiles` param.
- **CUMULUS-778** - Updated config schema and documentation in `@cumulus/sync-granule` to include `duplicateHandling` parameter for specifying how duplicate filenames should be handled
- **CUMULUS-779** - Updated `@cumulus/sync-granule` to throw `DuplicateFile` error when destination files already exist and `duplicateHandling` is `error`
- **CUMULUS-780** - Updated `@cumulus/sync-granule` to use `error` as the default for `duplicateHandling` when it is not specified
- **CUMULUS-780** - Updated `@cumulus/api` to use `error` as the default value for `duplicateHandling` in the `Collection` model
- **CUMULUS-785** - Updated the config schema and documentation in `@cumulus/move-granules` to include `duplicateHandling` parameter for specifying how duplicate filenames should be handled
- **CUMULUS-786, CUMULUS-787** - Updated `@cumulus/move-granules` to throw `DuplicateFile` error when destination files already exist and `duplicateHandling` is `error` or not specified
- **CUMULUS-789** - Updated `@cumulus/move-granules` to keep both old and new data when a destination file with different checksum already exists and `duplicateHandling` is `version`

### Fixed

- `getGranuleId` in `@cumulus/ingest` bug: `getGranuleId` was constructing an error using `filename` which was undefined. The fix replaces `filename` with the `uri` argument.
- Fixes to `del` in `@cumulus/api/endpoints/granules.js` to not error/fail when not all files exist in S3 (e.g. delete granule which has only 2 of 3 files ingested).

## [v1.10.1] - 2018-09-4

### Fixed

- Fixed cloudformation template errors in `@cumulus/deployment/`
  - Replaced references to Fn::Ref: with Ref:
  - Moved long form template references to a newline

## [v1.10.0] - 2018-08-31

### Removed

- Removed unused and broken code from `@cumulus/common`
  - Removed `@cumulus/common/test-helpers`
  - Removed `@cumulus/common/task`
  - Removed `@cumulus/common/message-source`
  - Removed the `getPossiblyRemote` function from `@cumulus/common/aws`
  - Removed the `startPromisedSfnExecution` function from `@cumulus/common/aws`
  - Removed the `getCurrentSfnTask` function from `@cumulus/common/aws`

### Changed

- **CUMULUS-839** - In `@cumulus/sync-granule`, 'collection' is now an optional config parameter

### Fixed

- **CUMULUS-859** Moved duplicate code in `@cumulus/move-granules` and `@cumulus/post-to-cmr` to `@cumulus/ingest`. Fixed imports making assumptions about directory structure.
- `@cumulus/ingest/consumer` correctly limits the number of messages being received and processed from SQS. Details:
  - **Background:** `@cumulus/api` includes a lambda `<stack-name>-sqs2sf` which processes messages from the `<stack-name>-startSF` SQS queue every minute. The `sqs2sf` lambda uses `@cumulus/ingest/consumer` to receive and process messages from SQS.
  - **Bug:** More than `messageLimit` number of messages were being consumed and processed from the `<stack-name>-startSF` SQS queue. Many step functions were being triggered simultaneously by the lambda `<stack-name>-sqs2sf` (which consumes every minute from the `startSF` queue) and resulting in step function failure with the error: `An error occurred (ThrottlingException) when calling the GetExecutionHistory`.
  - **Fix:** `@cumulus/ingest/consumer#processMessages` now processes messages until `timeLimit` has passed _OR_ once it receives up to `messageLimit` messages. `sqs2sf` is deployed with a [default `messageLimit` of 10](https://github.com/nasa/cumulus/blob/670000c8a821ff37ae162385f921c40956e293f7/packages/deployment/app/config.yml#L147).
  - **IMPORTANT NOTE:** `consumer` will actually process up to `messageLimit * 2 - 1` messages. This is because sometimes `receiveSQSMessages` will return less than `messageLimit` messages and thus the consumer will continue to make calls to `receiveSQSMessages`. For example, given a `messageLimit` of 10 and subsequent calls to `receiveSQSMessages` returns up to 9 messages, the loop will continue and a final call could return up to 10 messages.


## [v1.9.1] - 2018-08-22

**Please Note** To take advantage of the added granule tracking API functionality, updates are required for the message adapter and its libraries. You should be on the following versions:
- `cumulus-message-adapter` 1.0.9+
- `cumulus-message-adapter-js` 1.0.4+
- `cumulus-message-adapter-java` 1.2.7+
- `cumulus-message-adapter-python` 1.0.5+

### Added

- **CUMULUS-687** Added logs endpoint to search for logs from a specific workflow execution in `@cumulus/api`. Added integration test.
- **CUMULUS-836** - `@cumulus/deployment` supports a configurable docker storage driver for ECS. ECS can be configured with either `devicemapper` (the default storage driver for AWS ECS-optimized AMIs) or `overlay2` (the storage driver used by the NGAP 2.0 AMI). The storage driver can be configured in `app/config.yml` with `ecs.docker.storageDriver: overlay2 | devicemapper`. The default is `overlay2`.
  - To support this configuration, a [Handlebars](https://handlebarsjs.com/) helper `ifEquals` was added to `packages/deployment/lib/kes.js`.
- **CUMULUS-836** - `@cumulus/api` added IAM roles required by the NGAP 2.0 AMI. The NGAP 2.0 AMI runs a script `register_instances_with_ssm.py` which requires the ECS IAM role to include `ec2:DescribeInstances` and `ssm:GetParameter` permissions.

### Fixed
- **CUMULUS-836** - `@cumulus/deployment` uses `overlay2` driver by default and does not attempt to write `--storage-opt dm.basesize` to fix [this error](https://github.com/moby/moby/issues/37039).
- **CUMULUS-413** Kinesis processing now captures all errrors.
  - Added kinesis fallback mechanism when errors occur during record processing.
  - Adds FallbackTopicArn to `@cumulus/api/lambdas.yml`
  - Adds fallbackConsumer lambda to `@cumulus/api`
  - Adds fallbackqueue option to lambda definitions capture lambda failures after three retries.
  - Adds kinesisFallback SNS topic to signal incoming errors from kinesis stream.
  - Adds kinesisFailureSQS to capture fully failed events from all retries.
- **CUMULUS-855** Adds integration test for kinesis' error path.
- **CUMULUS-686** Added workflow task name and version tracking via `@cumulus/api` executions endpoint under new `tasks` property, and under `workflow_tasks` in step input/output.
  - Depends on `cumulus-message-adapter` 1.0.9+, `cumulus-message-adapter-js` 1.0.4+, `cumulus-message-adapter-java` 1.2.7+ and `cumulus-message-adapter-python` 1.0.5+
- **CUMULUS-771**
  - Updated sync-granule to stream the remote file to s3
  - Added integration test for ingesting granules from ftp provider
  - Updated http/https integration tests for ingesting granules from http/https providers
- **CUMULUS-862** Updated `@cumulus/integration-tests` to handle remote lambda output
- **CUMULUS-856** Set the rule `state` to have default value `ENABLED`

### Changed

- In `@cumulus/deployment`, changed the example app config.yml to have additional IAM roles

## [v1.9.0] - 2018-08-06

**Please note** additional information and upgrade instructions [here](https://nasa.github.io/cumulus/upgrade/1.9.0.html)

### Added
- **CUMULUS-712** - Added integration tests verifying expected behavior in workflows
- **GITC-776-2** - Add support for versioned collections

### Fixed
- **CUMULUS-832**
  - Fixed indentation in example config.yml in `@cumulus/deployment`
  - Fixed issue with new deployment using the default distribution endpoint in `@cumulus/deployment` and `@cumulus/api`

## [v1.8.1] - 2018-08-01

**Note** IAM roles should be re-deployed with this release.

- **Cumulus-726**
  - Added function to `@cumulus/integration-tests`: `sfnStep` includes `getStepInput` which returns the input to the schedule event of a given step function step.
  - Added IAM policy `@cumulus/deployment`: Lambda processing IAM role includes `kinesis::PutRecord` so step function lambdas can write to kinesis streams.
- **Cumulus Community Edition**
  - Added Google OAuth authentication token logic to `@cumulus/api`. Refactored token endpoint to use environment variable flag `OAUTH_PROVIDER` when determining with authentication method to use.
  - Added API Lambda memory configuration variable `api_lambda_memory` to `@cumulus/api` and `@cumulus/deployment`.

### Changed

- **Cumulus-726**
  - Changed function in `@cumulus/api`: `models/rules.js#addKinesisEventSource` was modified to call to `deleteKinesisEventSource` with all required parameters (rule's name, arn and type).
  - Changed function in `@cumulus/integration-tests`: `getStepOutput` can now be used to return output of failed steps. If users of this function want the output of a failed event, they can pass a third parameter `eventType` as `'failure'`. This function will work as always for steps which completed successfully.

### Removed

- **Cumulus-726**
  - Configuration change to `@cumulus/deployment`: Removed default auto scaling configuration for Granules and Files DynamoDB tables.

- **CUMULUS-688**
  - Add integration test for ExecutionStatus
  - Function addition to `@cumulus/integration-tests`: `api` includes `getExecutionStatus` which returns the execution status from the Cumulus API

## [v1.8.0] - 2018-07-23

### Added

- **CUMULUS-718** Adds integration test for Kinesis triggering a workflow.

- **GITC-776-3** Added more flexibility for rules.  You can now edit all fields on the rule's record
We may need to update the api documentation to reflect this.

- **CUMULUS-681** - Add ingest-in-place action to granules endpoint
    - new applyWorkflow action at PUT /granules/{granuleid} Applying a workflow starts an execution of the provided workflow and passes the granule record as payload.
      Parameter(s):
        - workflow - the workflow name

- **CUMULUS-685** - Add parent exeuction arn to the execution which is triggered from a parent step function

### Changed
- **CUMULUS-768** - Integration tests get S3 provider data from shared data folder

### Fixed
- **CUMULUS-746** - Move granule API correctly updates record in dynamo DB and cmr xml file
- **CUMULUS-766** - Populate database fileSize field from S3 if value not present in Ingest payload

## [v1.7.1] - 2018-07-27

### Fixed
- **CUMULUS-766** - Backport from 1.8.0 - Populate database fileSize field from S3 if value not present in Ingest payload

## [v1.7.0] - 2018-07-02

### Please note: [Upgrade Instructions](https://nasa.github.io/cumulus/upgrade/1.7.0.html)

### Added
- **GITC-776-2** - Add support for versioned collectons
- **CUMULUS-491** - Add granule reconciliation API endpoints.
- **CUMULUS-480** Add suport for backup and recovery:
  - Add DynamoDB tables for granules, executions and pdrs
  - Add ability to write all records to S3
  - Add ability to download all DynamoDB records in form json files
  - Add ability to upload records to DynamoDB
  - Add migration scripts for copying granule, pdr and execution records from ElasticSearch to DynamoDB
  - Add IAM support for batchWrite on dynamoDB
-
- **CUMULUS-508** - `@cumulus/deployment` cloudformation template allows for lambdas and ECS clusters to have multiple AZ availability.
    - `@cumulus/deployment` also ensures docker uses `devicemapper` storage driver.
- **CUMULUS-755** - `@cumulus/deployment` Add DynamoDB autoscaling support.
    - Application developers can add autoscaling and override default values in their deployment's `app/config.yml` file using a `{TableName}Table:` key.

### Fixed
- **CUMULUS-747** - Delete granule API doesn't delete granule files in s3 and granule in elasticsearch
    - update the StreamSpecification DynamoDB tables to have StreamViewType: "NEW_AND_OLD_IMAGES"
    - delete granule files in s3
- **CUMULUS-398** - Fix not able to filter executions bu workflow
- **CUMULUS-748** - Fix invalid lambda .zip files being validated/uploaded to AWS
- **CUMULUS-544** - Post to CMR task has UAT URL hard-coded
  - Made configurable: PostToCmr now requires CMR_ENVIRONMENT env to be set to 'SIT' or 'OPS' for those CMR environments. Default is UAT.

### Changed
- **GITC-776-4** - Changed Discover-pdrs to not rely on collection but use provider_path in config. It also has an optional filterPdrs regex configuration parameter

- **CUMULUS-710** - In the integration test suite, `getStepOutput` returns the output of the first successful step execution or last failed, if none exists

## [v1.6.0] - 2018-06-06

### Please note: [Upgrade Instructions](https://nasa.github.io/cumulus/upgrade/1.6.0.html)

### Fixed
- **CUMULUS-602** - Format all logs sent to Elastic Search.
  - Extract cumulus log message and index it to Elastic Search.

### Added
- **CUMULUS-556** - add a mechanism for creating and running migration scripts on deployment.
- **CUMULUS-461** Support use of metadata date and other components in `url_path` property

### Changed
- **CUMULUS-477** Update bucket configuration to support multiple buckets of the same type:
  - Change the structure of the buckets to allow for  more than one bucket of each type. The bucket structure is now:
    bucket-key:
      name: <bucket-name>
      type: <type> i.e. internal, public, etc.
  - Change IAM and app deployment configuration to support new bucket structure
  - Update tasks and workflows to support new bucket structure
  - Replace instances where buckets.internal is relied upon to either use the system bucket or a configured bucket
  - Move IAM template to the deployment package. NOTE: You now have to specify '--template node_modules/@cumulus/deployment/iam' in your IAM deployment
  - Add IAM cloudformation template support to filter buckets by type

## [v1.5.5] - 2018-05-30

### Added
- **CUMULUS-530** - PDR tracking through Queue-granules
  - Add optional `pdr` property to the sync-granule task's input config and output payload.
- **CUMULUS-548** - Create a Lambda task that generates EMS distribution reports
  - In order to supply EMS Distribution Reports, you must enable S3 Server
    Access Logging on any S3 buckets used for distribution. See [How Do I Enable Server Access Logging for an S3 Bucket?](https://docs.aws.amazon.com/AmazonS3/latest/user-guide/server-access-logging.html)
    The "Target bucket" setting should point at the Cumulus internal bucket.
    The "Target prefix" should be
    "<STACK_NAME>/ems-distribution/s3-server-access-logs/", where "STACK_NAME"
    is replaced with the name of your Cumulus stack.

### Fixed
- **CUMULUS-546 - Kinesis Consumer should catch and log invalid JSON**
  - Kinesis Consumer lambda catches and logs errors so that consumer doesn't get stuck in a loop re-processing bad json records.
- EMS report filenames are now based on their start time instead of the time
  instead of the time that the report was generated
- **CUMULUS-552 - Cumulus API returns different results for the same collection depending on query**
  - The collection, provider and rule records in elasticsearch are now replaced with records from dynamo db when the dynamo db records are updated.

### Added
- `@cumulus/deployment`'s default cloudformation template now configures storage for Docker to match the configured ECS Volume. The template defines Docker's devicemapper basesize (`dm.basesize`) using `ecs.volumeSize`. This is addresses ECS default of limiting Docker containers to 10GB of storage ([Read more](https://aws.amazon.com/premiumsupport/knowledge-center/increase-default-ecs-docker-limit/)).

## [v1.5.4] - 2018-05-21

### Added
- **CUMULUS-535** - EMS Ingest, Archive, Archive Delete reports
  - Add lambda EmsReport to create daily EMS Ingest, Archive, Archive Delete reports
  - ems.provider property added to `@cumulus/deployment/app/config.yml`.
    To change the provider name, please add `ems: provider` property to `app/config.yml`.
- **CUMULUS-480** Use DynamoDB to store granules, pdrs and execution records
  - Activate PointInTime feature on DynamoDB tables
  - Increase test coverage on api package
  - Add ability to restore metadata records from json files to DynamoDB
- **CUMULUS-459** provide API endpoint for moving granules from one location on s3 to another

## [v1.5.3] - 2018-05-18

### Fixed
- **CUMULUS-557 - "Add dataType to DiscoverGranules output"**
  - Granules discovered by the DiscoverGranules task now include dataType
  - dataType is now a required property for granules used as input to the
    QueueGranules task
- **CUMULUS-550** Update deployment app/config.yml to force elasticsearch updates for deleted granules

## [v1.5.2] - 2018-05-15

### Fixed
- **CUMULUS-514 - "Unable to Delete the Granules"**
  - updated cmrjs.deleteConcept to return success if the record is not found
    in CMR.

### Added
- **CUMULUS-547** - The distribution API now includes an
  "earthdataLoginUsername" query parameter when it returns a signed S3 URL
- **CUMULUS-527 - "parse-pdr queues up all granules and ignores regex"**
  - Add an optional config property to the ParsePdr task called
    "granuleIdFilter". This property is a regular expression that is applied
    against the filename of the first file of each granule contained in the
    PDR. If the regular expression matches, then the granule is included in
    the output. Defaults to '.', which will match all granules in the PDR.
- File checksums in PDRs now support MD5
- Deployment support to subscribe to an SNS topic that already exists
- **CUMULUS-470, CUMULUS-471** In-region S3 Policy lambda added to API to update bucket policy for in-region access.
- **CUMULUS-533** Added fields to granule indexer to support EMS ingest and archive record creation
- **CUMULUS-534** Track deleted granules
  - added `deletedgranule` type to `cumulus` index.
  - **Important Note:** Force custom bootstrap to re-run by adding this to
    app/config.yml `es: elasticSearchMapping: 7`
- You can now deploy cumulus without ElasticSearch. Just add `es: null` to your `app/config.yml` file. This is only useful for debugging purposes. Cumulus still requires ElasticSearch to properly operate.
- `@cumulus/integration-tests` includes and exports the `addRules` function, which seeds rules into the DynamoDB table.
- Added capability to support EFS in cloud formation template. Also added
  optional capability to ssh to your instance and privileged lambda functions.
- Added support to force discovery of PDRs that have already been processed
  and filtering of selected data types
- `@cumulus/cmrjs` uses an environment variable `USER_IP_ADDRESS` or fallback
  IP address of `10.0.0.0` when a public IP address is not available. This
  supports lambda functions deployed into a VPC's private subnet, where no
  public IP address is available.

### Changed
- **CUMULUS-550** Custom bootstrap automatically adds new types to index on
  deployment

## [v1.5.1] - 2018-04-23
### Fixed
- add the missing dist folder to the hello-world task
- disable uglifyjs on the built version of the pdr-status-check (read: https://github.com/webpack-contrib/uglifyjs-webpack-plugin/issues/264)

## [v1.5.0] - 2018-04-23
### Changed
- Removed babel from all tasks and packages and increased minimum node requirements to version 8.10
- Lambda functions created by @cumulus/deployment will use node8.10 by default
- Moved [cumulus-integration-tests](https://github.com/nasa/cumulus-integration-tests) to the `example` folder CUMULUS-512
- Streamlined all packages dependencies (e.g. remove redundant dependencies and make sure versions are the same across packages)
- **CUMULUS-352:** Update Cumulus Elasticsearch indices to use [index aliases](https://www.elastic.co/guide/en/elasticsearch/reference/current/indices-aliases.html).
- **CUMULUS-519:** ECS tasks are no longer restarted after each CF deployment unless `ecs.restartTasksOnDeploy` is set to true
- **CUMULUS-298:** Updated log filterPattern to include all CloudWatch logs in ElasticSearch
- **CUMULUS-518:** Updates to the SyncGranule config schema
  - `granuleIdExtraction` is no longer a property
  - `process` is now an optional property
  - `provider_path` is no longer a property

### Fixed
- **CUMULUS-455 "Kes deployments using only an updated message adapter do not get automatically deployed"**
  - prepended the hash value of cumulus-message-adapter.zip file to the zip file name of lambda which uses message adapter.
  - the lambda function will be redeployed when message adapter or lambda function are updated
- Fixed a bug in the bootstrap lambda function where it stuck during update process
- Fixed a bug where the sf-sns-report task did not return the payload of the incoming message as the output of the task [CUMULUS-441]

### Added
- **CUMULUS-352:** Add reindex CLI to the API package.
- **CUMULUS-465:** Added mock http/ftp/sftp servers to the integration tests
- Added a `delete` method to the `@common/CollectionConfigStore` class
- **CUMULUS-467 "@cumulus/integration-tests or cumulus-integration-tests should seed provider and collection in deployed DynamoDB"**
  - `example` integration-tests populates providers and collections to database
  - `example` workflow messages are populated from workflow templates in s3, provider and collection information in database, and input payloads.  Input templates are removed.
  - added `https` protocol to provider schema

## [v1.4.1] - 2018-04-11

### Fixed
- Sync-granule install

## [v1.4.0] - 2018-04-09

### Fixed
- **CUMULUS-392 "queue-granules not returning the sfn-execution-arns queued"**
  - updated queue-granules to return the sfn-execution-arns queued and pdr if exists.
  - added pdr to ingest message meta.pdr instead of payload, so the pdr information doesn't get lost in the ingest workflow, and ingested granule in elasticsearch has pdr name.
  - fixed sf-sns-report schema, remove the invalid part
  - fixed pdr-status-check schema, the failed execution contains arn and reason
- **CUMULUS-206** make sure homepage and repository urls exist in package.json files of tasks and packages

### Added
- Example folder with a cumulus deployment example

### Changed
- [CUMULUS-450](https://bugs.earthdata.nasa.gov/browse/CUMULUS-450) - Updated
  the config schema of the **queue-granules** task
  - The config no longer takes a "collection" property
  - The config now takes an "internalBucket" property
  - The config now takes a "stackName" property
- [CUMULUS-450](https://bugs.earthdata.nasa.gov/browse/CUMULUS-450) - Updated
  the config schema of the **parse-pdr** task
  - The config no longer takes a "collection" property
  - The "stack", "provider", and "bucket" config properties are now
    required
- **CUMULUS-469** Added a lambda to the API package to prototype creating an S3 bucket policy for direct, in-region S3 access for the prototype bucket

### Removed
- Removed the `findTmpTestDataDirectory()` function from
  `@cumulus/common/test-utils`

### Fixed
- [CUMULUS-450](https://bugs.earthdata.nasa.gov/browse/CUMULUS-450)
  - The **queue-granules** task now enqueues a **sync-granule** task with the
    correct collection config for that granule based on the granule's
    data-type. It had previously been using the collection config from the
    config of the **queue-granules** task, which was a problem if the granules
    being queued belonged to different data-types.
  - The **parse-pdr** task now handles the case where a PDR contains granules
    with different data types, and uses the correct granuleIdExtraction for
    each granule.

### Added
- **CUMULUS-448** Add code coverage checking using [nyc](https://github.com/istanbuljs/nyc).

## [v1.3.0] - 2018-03-29

### Deprecated
- discover-s3-granules is deprecated. The functionality is provided by the discover-granules task
### Fixed
- **CUMULUS-331:** Fix aws.downloadS3File to handle non-existent key
- Using test ftp provider for discover-granules testing [CUMULUS-427]
- **CUMULUS-304: "Add AWS API throttling to pdr-status-check task"** Added concurrency limit on SFN API calls.  The default concurrency is 10 and is configurable through Lambda environment variable CONCURRENCY.
- **CUMULUS-414: "Schema validation not being performed on many tasks"** revised npm build scripts of tasks that use cumulus-message-adapter to place schema directories into dist directories.
- **CUMULUS-301:** Update all tests to use test-data package for testing data.
- **CUMULUS-271: "Empty response body from rules PUT endpoint"** Added the updated rule to response body.
- Increased memory allotment for `CustomBootstrap` lambda function. Resolves failed deployments where `CustomBootstrap` lambda function was failing with error `Process exited before completing request`. This was causing deployments to stall, fail to update and fail to rollback. This error is thrown when the lambda function tries to use more memory than it is allotted.
- Cumulus repository folders structure updated:
  - removed the `cumulus` folder altogether
  - moved `cumulus/tasks` to `tasks` folder at the root level
  - moved the tasks that are not converted to use CMA to `tasks/.not_CMA_compliant`
  - updated paths where necessary

### Added
- `@cumulus/integration-tests` - Added support for testing the output of an ECS activity as well as a Lambda function.

## [v1.2.0] - 2018-03-20

### Fixed
- Update vulnerable npm packages [CUMULUS-425]
- `@cumulus/api`: `kinesis-consumer.js` uses `sf-scheduler.js#schedule` instead of placing a message directly on the `startSF` SQS queue. This is a fix for [CUMULUS-359](https://bugs.earthdata.nasa.gov/browse/CUMULUS-359) because `sf-scheduler.js#schedule` looks up the provider and collection data in DynamoDB and adds it to the `meta` object of the enqueued message payload.
- `@cumulus/api`: `kinesis-consumer.js` catches and logs errors instead of doing an error callback. Before this change, `kinesis-consumer` was failing to process new records when an existing record caused an error because it would call back with an error and stop processing additional records. It keeps trying to process the record causing the error because it's "position" in the stream is unchanged. Catching and logging the errors is part 1 of the fix. Proposed part 2 is to enqueue the error and the message on a "dead-letter" queue so it can be processed later ([CUMULUS-413](https://bugs.earthdata.nasa.gov/browse/CUMULUS-413)).
- **CUMULUS-260: "PDR page on dashboard only shows zeros."** The PDR stats in LPDAAC are all 0s, even if the dashboard has been fixed to retrieve the correct fields.  The current version of pdr-status-check has a few issues.
  - pdr is not included in the input/output schema.  It's available from the input event.  So the pdr status and stats are not updated when the ParsePdr workflow is complete.  Adding the pdr to the input/output of the task will fix this.
  - pdr-status-check doesn't update pdr stats which prevent the real time pdr progress from showing up in the dashboard. To solve this, added lambda function sf-sns-report which is copied from @cumulus/api/lambdas/sf-sns-broadcast with modification, sf-sns-report can be used to report step function status anywhere inside a step function.  So add step sf-sns-report after each pdr-status-check, we will get the PDR status progress at real time.
  - It's possible an execution is still in the queue and doesn't exist in sfn yet.  Added code to handle 'ExecutionDoesNotExist' error when checking the execution status.
- Fixed `aws.cloudwatchevents()` typo in `packages/ingest/aws.js`. This typo was the root cause of the error: `Error: Could not process scheduled_ingest, Error: : aws.cloudwatchevents is not a constructor` seen when trying to update a rule.


### Removed

- `@cumulus/ingest/aws`: Remove queueWorkflowMessage which is no longer being used by `@cumulus/api`'s `kinesis-consumer.js`.

## [v1.1.4] - 2018-03-15

### Added
- added flag `useList` to parse-pdr [CUMULUS-404]

### Fixed

- Pass encrypted password to the ApiGranule Lambda function [CUMULUS-424]


## [v1.1.3] - 2018-03-14
### Fixed
- Changed @cumulus/deployment package install behavior. The build process will happen after installation

## [v1.1.2] - 2018-03-14

### Added
- added tools to @cumulus/integration-tests for local integration testing
- added end to end testing for discovering and parsing of PDRs
- `yarn e2e` command is available for end to end testing
### Fixed

- **CUMULUS-326: "Occasionally encounter "Too Many Requests" on deployment"** The api gateway calls will handle throttling errors
- **CUMULUS-175: "Dashboard providers not in sync with AWS providers."** The root cause of this bug - DynamoDB operations not showing up in Elasticsearch - was shared by collections and rules. The fix was to update providers', collections' and rules; POST, PUT and DELETE endpoints to operate on DynamoDB and using DynamoDB streams to update Elasticsearch. The following packages were made:
  - `@cumulus/deployment` deploys DynamoDB streams for the Collections, Providers and Rules tables as well as a new lambda function called `dbIndexer`. The `dbIndexer` lambda has an event source mapping which listens to each of the DynamoDB streams. The dbIndexer lambda receives events referencing operations on the DynamoDB table and updates the elasticsearch cluster accordingly.
  - The `@cumulus/api` endpoints for collections, providers and rules _only_ query DynamoDB, with the exception of LIST endpoints and the collections' GET endpoint.

### Updated
- Broke up `kes.override.js` of @cumulus/deployment to multiple modules and moved to a new location
- Expanded @cumulus/deployment test coverage
- all tasks were updated to use cumulus-message-adapter-js 1.0.1
- added build process to integration-tests package to babelify it before publication
- Update @cumulus/integration-tests lambda.js `getLambdaOutput` to return the entire lambda output. Previously `getLambdaOutput` returned only the payload.

## [v1.1.1] - 2018-03-08

### Removed
- Unused queue lambda in api/lambdas [CUMULUS-359]

### Fixed
- Kinesis message content is passed to the triggered workflow [CUMULUS-359]
- Kinesis message queues a workflow message and does not write to rules table [CUMULUS-359]

## [v1.1.0] - 2018-03-05

### Added

- Added a `jlog` function to `common/test-utils` to aid in test debugging
- Integration test package with command line tool [CUMULUS-200] by @laurenfrederick
- Test for FTP `useList` flag [CUMULUS-334] by @kkelly51

### Updated
- The `queue-pdrs` task now uses the [cumulus-message-adapter-js](https://github.com/nasa/cumulus-message-adapter-js)
  library
- Updated the `queue-pdrs` JSON schemas
- The test-utils schema validation functions now throw an error if validation
  fails
- The `queue-granules` task now uses the [cumulus-message-adapter-js](https://github.com/nasa/cumulus-message-adapter-js)
  library
- Updated the `queue-granules` JSON schemas

### Removed
- Removed the `getSfnExecutionByName` function from `common/aws`
- Removed the `getGranuleStatus` function from `common/aws`

## [v1.0.1] - 2018-02-27

### Added
- More tests for discover-pdrs, dicover-granules by @yjpa7145
- Schema validation utility for tests by @yjpa7145

### Changed
- Fix an FTP listing bug for servers that do not support STAT [CUMULUS-334] by @kkelly51

## [v1.0.0] - 2018-02-23

[Unreleased]: https://github.com/nasa/cumulus/compare/v1.10.1...HEAD
[v1.10.1]: https://github.com/nasa/cumulus/compare/v1.10.0...v1.10.1
[v1.10.0]: https://github.com/nasa/cumulus/compare/v1.9.1...v1.10.0
[v1.9.1]: https://github.com/nasa/cumulus/compare/v1.9.0...v1.9.1
[v1.9.0]: https://github.com/nasa/cumulus/compare/v1.8.1...v1.9.0
[v1.8.1]: https://github.com/nasa/cumulus/compare/v1.8.0...v1.8.1
[v1.8.0]: https://github.com/nasa/cumulus/compare/v1.7.0...v1.8.0
[v1.7.0]: https://github.com/nasa/cumulus/compare/v1.6.0...v1.7.0
[v1.6.0]: https://github.com/nasa/cumulus/compare/v1.5.5...v1.6.0
[v1.5.5]: https://github.com/nasa/cumulus/compare/v1.5.4...v1.5.5
[v1.5.4]: https://github.com/nasa/cumulus/compare/v1.5.3...v1.5.4
[v1.5.3]: https://github.com/nasa/cumulus/compare/v1.5.2...v1.5.3
[v1.5.2]: https://github.com/nasa/cumulus/compare/v1.5.1...v1.5.2
[v1.5.1]: https://github.com/nasa/cumulus/compare/v1.5.0...v1.5.1
[v1.5.0]: https://github.com/nasa/cumulus/compare/v1.4.1...v1.5.0
[v1.4.1]: https://github.com/nasa/cumulus/compare/v1.4.0...v1.4.1
[v1.4.0]: https://github.com/nasa/cumulus/compare/v1.3.0...v1.4.0
[v1.3.0]: https://github.com/nasa/cumulus/compare/v1.2.0...v1.3.0
[v1.2.0]: https://github.com/nasa/cumulus/compare/v1.1.4...v1.2.0
[v1.1.4]: https://github.com/nasa/cumulus/compare/v1.1.3...v1.1.4
[v1.1.3]: https://github.com/nasa/cumulus/compare/v1.1.2...v1.1.3
[v1.1.2]: https://github.com/nasa/cumulus/compare/v1.1.1...v1.1.2
[v1.1.1]: https://github.com/nasa/cumulus/compare/v1.0.1...v1.1.1
[v1.1.0]: https://github.com/nasa/cumulus/compare/v1.0.1...v1.1.0
[v1.0.1]: https://github.com/nasa/cumulus/compare/v1.0.0...v1.0.1
[v1.0.0]: https://github.com/nasa/cumulus/compare/pre-v1-release...v1.0.0<|MERGE_RESOLUTION|>--- conflicted
+++ resolved
@@ -7,12 +7,10 @@
 ## [Unreleased]
 
 ### Added
-<<<<<<< HEAD
-- **CUMULUS-965** - Added a `@cumulus/logger` package
-=======
+- **CUMULUS-965**
+  - Added a `@cumulus/logger` package
 - **CUMULUS-885**
   - Added 'human readable' version identifiers to Lambda Versioning lambda aliases
->>>>>>> 989f6412
 - **CUMULUS-705**
   - Note: Make sure to update the IAM stack when deploying this update.
   - Adds an AsyncOperations model and associated DynamoDB table to the
