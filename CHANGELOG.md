# Changelog

All notable changes to this project will be documented in this file.

The format is based on [Keep a Changelog](http://keepachangelog.com/en/1.0.0/)
and this project adheres to [Semantic Versioning](http://semver.org/spec/v2.0.0.html).

## [Unreleased]

### PLEASE NOTE
**CUMULUS-799** added some additional IAM permissions to support reading CloudWatch and API Gateway, so **you will have to redeploy your IAM stack.**

We have encountered transient lambda service errors in our integration testing. Please handle transient service errors following [these guidelines](https://docs.aws.amazon.com/step-functions/latest/dg/bp-lambda-serviceexception.html). The workflows in the `example/workflows` folder have been updated with retries configured for these errors.

## Added
- **CUMULUS-799**
  - Adds new BackendApi endpoint `distributionMetrics` that returns a summary of successful s3 accesses as well as a summary of distribution errors -- including s3 access errors, 4XX and 5XX errors.

### Changed

- **CUMULUS-1232**
  - Added retries to update `@cumulus/cmr-client` `updateToken()`

- **CUMULUS-1245 CUMULUS-795**
  - Added additional `ems` configuration parameters for sending the ingest reports to EMS
  - Added functionality to send daily ingest reports to EMS

<<<<<<< HEAD
### Fixed

- **CUMULUS-1319**
  - Fixed a bug where granule ingest times were not being stored to the database
=======
- **CUMULUS-796**
  - Added production information (collection ShortName and Version, granuleId) to EMS distribution report
  - Added functionality to send daily distribution reports to EMS
>>>>>>> 71a7422d

## [v1.13.0] - 2019-5-20

### PLEASE NOTE

**CUMULUS-802** added some additional IAM permissions to support ECS autoscaling, so **you will have to redeploy your IAM stack.**
As a result of the changes for **CUMULUS-1193**, **CUMULUS-1264**, and **CUMULUS-1310**, **you must delete your existing stacks (except IAM) before deploying this version of Cumulus.**
If running Cumulus within a VPC and extended downtime is acceptable, we recommend doing this at the end of the day to allow AWS backend resources and network interfaces to be cleaned up overnight.

### BREAKING CHANGES

- **CUMULUS-1228**
  - The default AMI used by ECS instances is now an NGAP-compliant AMI. This
    will be a breaking change for non-NGAP deployments. If you do not deploy to
    NGAP, you will need to find the AMI ID of the
    [most recent Amazon ECS-optimized AMI](https://docs.aws.amazon.com/AmazonECS/latest/developerguide/ecs-optimized_AMI.html),
    and set the `ecs.amiid` property in your config. Instructions for finding
    the most recent NGAP AMI can be found using
    [these instructions](https://wiki.earthdata.nasa.gov/display/ESKB/Select+an+NGAP+Created+AMI).

- **CUMULUS-1310**
  - Database resources (DynamoDB, ElasticSearch) have been moved to an independent `db` stack.
    Migrations for this version will need to be user-managed. (e.g. [elasticsearch](https://docs.aws.amazon.com/elasticsearch-service/latest/developerguide/es-version-migration.html#snapshot-based-migration) and [dynamoDB](https://docs.aws.amazon.com/datapipeline/latest/DeveloperGuide/dp-template-exports3toddb.html)).
    Order of stack deployment is `iam` -> `db` -> `app`.
  - All stacks can now be deployed using a single `config.yml` file, i.e.: `kes cf deploy --kes-folder app --template node_modules/@cumulus/deployment/[iam|db|app] [...]`
    Backwards-compatible. For development, please re-run `npm run bootstrap` to build new `kes` overrides.
    Deployment docs have been updated to show how to deploy a single-config Cumulus instance.
  - `params` have been moved: Nest `params` fields under `app`, `db` or `iam` to override all Parameters for a particular stack's cloudformation template. Backwards-compatible with multi-config setups.
  - `stackName` and `stackNameNoDash` have been retired. Use `prefix` and `prefixNoDash` instead.
  - The `iams` section in `app/config.yml` IAM roles has been deprecated as a user-facing parameter,
    *unless* your IAM role ARNs do not match the convention shown in `@cumulus/deployment/app/config.yml`
  - The `vpc.securityGroup` will need to be set with a pre-existing security group ID to use Cumulus in a VPC. Must allow inbound HTTP(S) (Port 443).

- **CUMULUS-1212**
  - `@cumulus/post-to-cmr` will now fail if any granules being processed are missing a metadata file. You can set the new config option `skipMetaCheck` to `true` to pass post-to-cmr without a metadata file.

- **CUMULUS-1232**
  - `@cumulus/sync-granule` will no longer silently pass if no checksum data is provided. It will use input
  from the granule object to:
    - Verify checksum if `checksumType` and `checksumValue` are in the file record OR a checksum file is provided
      (throws `InvalidChecksum` on fail), else log warning that no checksum is available.
    - Then, verify synced S3 file size if `file.size` is in the file record (throws `UnexpectedFileSize` on fail),
      else log warning that no file size is available.
    - Pass the step.

- **CUMULUS-1264**
  - The Cloudformation templating and deployment configuration has been substantially refactored.
    - `CumulusApiDefault` nested stack resource has been renamed to `CumulusApiDistribution`
    - `CumulusApiV1` nested stack resource has been renamed to `CumulusApiBackend`
  - The `urs: true` config option for when defining your lambdas (e.g. in `lambdas.yml`) has been deprecated. There are two new options to replace it:
    - `urs_redirect: 'token'`: This will expose a `TOKEN_REDIRECT_ENDPOINT` environment variable to your lambda that references the `/token` endpoint on the Cumulus backend API
    - `urs_redirect: 'distribution'`: This will expose a `DISTRIBUTION_REDIRECT_ENDPOINT` environment variable to your lambda that references the `/redirect` endpoint on the Cumulus distribution API

- **CUMULUS-1193**
  - The elasticsearch instance is moved behind the VPC.
  - Your account will need an Elasticsearch Service Linked role. This is a one-time setup for the account. You can follow the instructions to use the AWS console or AWS CLI [here](https://docs.aws.amazon.com/IAM/latest/UserGuide/using-service-linked-roles.html) or use the following AWS CLI command: `aws iam create-service-linked-role --aws-service-name es.amazonaws.com`

- **CUMULUS-802**
  - ECS `maxInstances` must be greater than `minInstances`. If you use defaults, no change is required.

- **CUMULUS-1269**
  - Brought Cumulus data models in line with CNM JSON schema:
    - Renamed file object `fileType` field to `type`
    - Renamed file object `fileSize` field to `size`
    - Renamed file object `checksumValue` field to `checksum` where not already done.
    - Added `ancillary` and `linkage` type support to file objects.

## Added

- **CUMULUS-799**
  - Added an S3 Access Metrics package which will take S3 Server Access Logs and
    write access metrics to CloudWatch

- **CUMULUS-1242** - Added `sqs2sfThrottle` lambda. The lambda reads SQS messages for queued executions and uses semaphores to only start new executions if the maximum number of executions defined for the priority key (`cumulus_meta.priorityKey`) has not been reached. Any SQS messages that are read but not used to start executions remain in the queue.

- **CUMULUS-1240**
  - Added `sfSemaphoreDown` lambda. This lambda receives SNS messages and for each message it decrements the semaphore used to track the number of running executions if:
    - the message is for a completed/failed workflow AND
    - the message contains a level of priority (`cumulus_meta.priorityKey`)
  - Added `sfSemaphoreDown` lambda as a subscriber to the `sfTracker` SNS topic

- **CUMULUS-1265**
  - Added `apiConfigs` configuration option to configure API Gateway to be private
  - All internal lambdas configured to run inside the VPC by default
  - Removed references to `NoVpc` lambdas from documentation and `example` folder.

- **CUMULUS-802**
  - Adds autoscaling of ECS clusters
  - Adds autoscaling of ECS services that are handling StepFunction activities

## Changed

- Updated `@cumulus/ingest/http/httpMixin.list()` to trim trailing spaces on discovered filenames

- **CUMULUS-1310**
  - Database resources (DynamoDB, ElasticSearch) have been moved to an independent `db` stack.
    This will enable future updates to avoid affecting database resources or requiring migrations.
    Migrations for this version will need to be user-managed.
    (e.g. [elasticsearch](https://docs.aws.amazon.com/elasticsearch-service/latest/developerguide/es-version-migration.html#snapshot-based-migration) and [dynamoDB](https://docs.aws.amazon.com/datapipeline/latest/DeveloperGuide/dp-template-exports3toddb.html)).
    Order of stack deployment is `iam` -> `db` -> `app`.
  - All stacks can now be deployed using a single `config.yml` file, i.e.: `kes cf deploy --kes-folder app --template node_modules/@cumulus/deployment/[iam|db|app] [...]`
    Backwards-compatible. Please re-run `npm run bootstrap` to build new `kes` overrides.
    Deployment docs have been updated to show how to deploy a single-config Cumulus instance.
  - `params` fields should now be nested under the stack key (i.e. `app`, `db` or `iam`) to provide Parameters for a particular stack's cloudformation template,
    for use with single-config instances. Keys *must* match the name of the deployment package folder (`app`, `db`, or `iam`).
    Backwards-compatible with multi-config setups.
  - `stackName` and `stackNameNoDash` have been retired as user-facing config parameters. Use `prefix` and `prefixNoDash` instead.
    This will be used to create stack names for all stacks in a single-config use case.
    `stackName` may still be used as an override in multi-config usage, although this is discouraged.
    Warning: overriding the `db` stack's `stackName` will require you to set `dbStackName` in your `app/config.yml`.
    This parameter is required to fetch outputs from the `db` stack to reference in the `app` stack.
  - The `iams` section in `app/config.yml` IAM roles has been retired as a user-facing parameter,
    *unless* your IAM role ARNs do not match the convention shown in `@cumulus/deployment/app/config.yml`
    In that case, overriding `iams` in your own config is recommended.
  - `iam` and `db` `cloudformation.yml` file names will have respective prefixes (e.g `iam.cloudformation.yml`).
  - Cumulus will now only attempt to create reconciliation reports for buckets of the `private`, `public` and `protected` types.
  - Cumulus will no longer set up its own security group.
    To pass a pre-existing security group for in-VPC deployments as a parameter to the Cumulus template, populate `vpc.securityGroup` in `config.yml`.
    This security group must allow inbound HTTP(S) traffic (Port 443). SSH traffic (Port 22) must be permitted for SSH access to ECS instances.
  - Deployment docs have been updated with examples for the new deployment model.

- **CUMULUS-1236**
  - Moves access to public files behind the distribution endpoint.  Authentication is not required, but direct http access has been disallowed.

- **CUMULUS-1223**
  - Adds unauthenticated access for public bucket files to the Distribution API.  Public files should be requested the same way as protected files, but for public files a redirect to a self-signed S3 URL will happen without requiring authentication with Earthdata login.

- **CUMULUS-1232**
  - Unifies duplicate handling in `ingest/granule.handleDuplicateFile` for maintainability.
  - Changed `ingest/granule.ingestFile` and `move-granules/index.moveFileRequest` to use new function.
  - Moved file versioning code to `ingest/granule.moveGranuleFileWithVersioning`
  - `ingest/granule.verifyFile` now also tests `file.size` for verification if it is in the file record and throws
    `UnexpectedFileSize` error for file size not matching input.
  - `ingest/granule.verifyFile` logs warnings if checksum and/or file size are not available.

- **CUMULUS-1193**
  - Moved reindex CLI functionality to an API endpoint. See [API docs](https://nasa.github.io/cumulus-api/#elasticsearch-1)

- **CUMULUS-1207**
  - No longer disable lambda event source mappings when disabling a rule

### Fixed

- Updated Lerna publish script so that published Cumulus packages will pin their dependencies on other Cumulus packages to exact versions (e.g. `1.12.1` instead of `^1.12.1`)

- **CUMULUS-1203**
  - Fixes IAM template's use of intrinsic functions such that IAM template overrides now work with kes

- **CUMULUS-1268**
  - Deployment will not fail if there are no ES alarms or ECS services

## [v1.12.1] - 2019-4-8

## [v1.12.0] - 2019-4-4

Note: There was an issue publishing 1.12.0. Upgrade to 1.12.1.

### BREAKING CHANGES

- **CUMULUS-1139**
  - `granule.applyWorkflow`  uses the new-style granule record as input to workflows.

- **CUMULUS-1171**
  - Fixed provider handling in the API to make it consistent between protocols.
    NOTE: This is a breaking change. When applying this upgrade, users will need to:
    1. Disable all workflow rules
    2. Update any `http` or `https` providers so that the host field only
       contains a valid hostname or IP address, and the port field contains the
       provider port.
    3. Perform the deployment
    4. Re-enable workflow rules

- **CUMULUS-1176**:
  - `@cumulus/move-granules` input expectations have changed. `@cumulus/files-to-granules` is a new intermediate task to perform input translation in the old style.
    See the Added and Changed sections of this release changelog for more information.

- **CUMULUS-670**
  - The behavior of ParsePDR and related code has changed in this release.  PDRs with FILE_TYPEs that do not conform to the PDR ICD (+ TGZ) (https://cdn.earthdata.nasa.gov/conduit/upload/6376/ESDS-RFC-030v1.0.pdf) will fail to parse.

- **CUMULUS-1208**
  - The granule object input to `@cumulus/queue-granules` will now be added to ingest workflow messages **as is**. In practice, this means that if you are using `@cumulus/queue-granules` to trigger ingest workflows and your granule objects input have invalid properties, then your ingest workflows will fail due to schema validation errors.

### Added

- **CUMULUS-777**
  - Added new cookbook entry on configuring Cumulus to track ancillary files.
- **CUMULUS-1183**
  - Kes overrides will now abort with a warning if a workflow step is configured without a corresponding
    lambda configuration
- **CUMULUS-1223**
  - Adds convenience function `@cumulus/common/bucketsConfigJsonObject` for fetching stack's bucket configuration as an object.

- **CUMULUS-853**
  - Updated FakeProcessing example lambda to include option to generate fake browse
  - Added feature documentation for ancillary metadata export, a new cookbook entry describing a workflow with ancillary metadata generation(browse), and related task definition documentation
- **CUMULUS-805**
  - Added a CloudWatch alarm to check running ElasticSearch instances, and a CloudWatch dashboard to view the health of ElasticSearch
  - Specify `AWS_REGION` in `.env` to be used by deployment script
- **CUMULUS-803**
  - Added CloudWatch alarms to check running tasks of each ECS service, and add the alarms to CloudWatch dashboard
- **CUMULUS-670**
  - Added Ancillary Metadata Export feature (see https://nasa.github.io/cumulus/docs/features/ancillary_metadata for more information)
  - Added new Collection file parameter "fileType" that allows configuration of workflow granule file fileType
- **CUMULUS-1184** - Added kes logging output to ensure we always see the state machine reference before failures due to configuration
- **CUMULUS-1105** - Added a dashboard endpoint to serve the dashboard from an S3 bucket
- **CUMULUS-1199** - Moves `s3credentials` endpoint from the backend to the distribution API.
- **CUMULUS-666**
  - Added `@api/endpoints/s3credentials` to allow EarthData Login authorized users to retrieve temporary security credentials for same-region direct S3 access.
- **CUMULUS-671**
  - Added `@packages/integration-tests/api/distribution/getDistributionApiS3SignedUrl()` to return the S3 signed URL for a file protected by the distribution API
- **CUMULUS-672**
  - Added `cmrMetadataFormat` and `cmrConceptId` to output for individual granules from `@cumulus/post-to-cmr`. `cmrMetadataFormat` will be read from the `cmrMetadataFormat` generated for each granule in `@cumulus/cmrjs/publish2CMR()`
  - Added helpers to `@packages/integration-tests/api/distribution`:
    - `getDistributionApiFileStream()` returns a stream to download files protected by the distribution API
    - `getDistributionFileUrl()` constructs URLs for requesting files from the distribution API
- **CUMULUS-1185** `@cumulus/api/models/Granule.removeGranuleFromCmrByGranule` to replace `@cumulus/api/models/Granule.removeGranuleFromCmr` and use the Granule UR from the CMR metadata to remove the granule from CMR

- **CUMULUS-1101**
  - Added new `@cumulus/checksum` package. This package provides functions to calculate and validate checksums.
  - Added new checksumming functions to `@cumulus/common/aws`: `calculateS3ObjectChecksum` and `validateS3ObjectChecksum`, which depend on the `checksum` package.

- CUMULUS-1171
  - Added `@cumulus/common` API documentation to `packages/common/docs/API.md`
  - Added an `npm run build-docs` task to `@cumulus/common`
  - Added `@cumulus/common/string#isValidHostname()`
  - Added `@cumulus/common/string#match()`
  - Added `@cumulus/common/string#matches()`
  - Added `@cumulus/common/string#toLower()`
  - Added `@cumulus/common/string#toUpper()`
  - Added `@cumulus/common/URLUtils#buildURL()`
  - Added `@cumulus/common/util#isNil()`
  - Added `@cumulus/common/util#isNull()`
  - Added `@cumulus/common/util#isUndefined()`
  - Added `@cumulus/common/util#negate()`

- **CUMULUS-1176**
  - Added new `@cumulus/files-to-granules` task to handle converting file array output from `cumulus-process` tasks into granule objects.
    Allows simplification of `@cumulus/move-granules` and `@cumulus/post-to-cmr`, see Changed section for more details.

- CUMULUS-1151 Compare the granule holdings in CMR with Cumulus' internal data store
- CUMULUS-1152 Compare the granule file holdings in CMR with Cumulus' internal data store

### Changed

- **CUMULUS-1216** - Updated `@cumulus/ingest/granule/ingestFile` to download files to expected staging location.
- **CUMULUS-1208** - Updated `@cumulus/ingest/queue/enqueueGranuleIngestMessage()` to not transform granule object passed to it when building an ingest message
- **CUMULUS-1198** - `@cumulus/ingest` no longer enforces any expectations about whether `provider_path` contains a leading slash or not.
- **CUMULUS-1170**
  - Update scripts and docs to use `npm` instead of `yarn`
  - Use `package-lock.json` files to ensure matching versions of npm packages
  - Update CI builds to use `npm ci` instead of `npm install`
- **CUMULUS-670**
  - Updated ParsePDR task to read standard PDR types+ (+ tgz as an external customer requirement) and add a fileType to granule-files on Granule discovery
  - Updated ParsePDR to fail if unrecognized type is used
  - Updated all relevant task schemas to include granule->files->filetype as a string value
  - Updated tests/test fixtures to include the fileType in the step function/task inputs and output validations as needed
  - Updated MoveGranules task to handle incoming configuration with new "fileType" values and to add them as appropriate to the lambda output.
  - Updated DiscoverGranules step/related workflows to read new Collection file parameter fileType that will map a discovered file to a workflow fileType
  - Updated CNM parser to add the fileType to the defined granule file fileType on ingest and updated integration tests to verify/validate that behavior
  - Updated generateEcho10XMLString in cmr-utils.js to use a map/related library to ensure order as CMR requires ordering for their online resources.
  - Updated post-to-cmr task to appropriately export CNM filetypes to CMR in echo10/UMM exports
- **CUMULUS-1139** - Granules stored in the API contain a `files` property. That schema has been greatly
  simplified and now better matches the CNM format.
  - The `name` property has been renamed to `fileName`.
  - The `filepath` property has been renamed to `key`.
  - The `checksumValue` property has been renamed to `checksum`.
  - The `path` property has been removed.
  - The `url_path` property has been removed.
  - The `filename` property (which contained an `s3://` URL) has been removed, and the `bucket`
    and `key` properties should be used instead. Any requests sent to the API containing a `granule.files[].filename`
    property will be rejected, and any responses coming back from the API will not contain that
    `filename` property.
  - A `source` property has been added, which is a URL indicating the original source of the file.
  - `@cumulus/ingest/granule.moveGranuleFiles()` no longer includes a `filename` field in its
    output. The `bucket` and `key` fields should be used instead.
- **CUMULUS-672**
  - Changed `@cumulus/integration-tests/api/EarthdataLogin.getEarthdataLoginRedirectResponse` to `@cumulus/integration-tests/api/EarthdataLogin.getEarthdataAccessToken`. The new function returns an access response from Earthdata login, if successful.
  - `@cumulus/integration-tests/cmr/getOnlineResources` now accepts an object of options, including `cmrMetadataFormat`. Based on the `cmrMetadataFormat`, the function will correctly retrieve the online resources for each metadata format (ECHO10, UMM-G)

- **CUMULUS-1101**
  - Moved `@cumulus/common/file/getFileChecksumFromStream` into `@cumulus/checksum`, and renamed it to `generateChecksumFromStream`.
    This is a breaking change for users relying on `@cumulus/common/file/getFileChecksumFromStream`.
  - Refactored `@cumulus/ingest/Granule` to depend on new `common/aws` checksum functions and remove significantly present checksumming code.
    - Deprecated `@cumulus/ingest/granule.validateChecksum`. Replaced with `@cumulus/ingest/granule.verifyFile`.
    - Renamed `granule.getChecksumFromFile` to `granule.retrieveSuppliedFileChecksumInformation` to be more accurate.
  - Deprecated `@cumulus/common/aws.checksumS3Objects`. Use `@cumulus/common/aws.calculateS3ObjectChecksum` instead.

- CUMULUS-1171
  - Fixed provider handling in the API to make it consistent between protocols.
    Before this change, FTP providers were configured using the `host` and
    `port` properties. HTTP providers ignored `port` and `protocol`, and stored
    an entire URL in the `host` property. Updated the API to only accept valid
    hostnames or IP addresses in the `provider.host` field. Updated ingest code
    to properly build HTTP and HTTPS URLs from `provider.protocol`,
    `provider.host`, and `provider.port`.
  - The default provider port was being set to 21, no matter what protocol was
    being used. Removed that default.

- **CUMULUS-1176**
  - `@cumulus/move-granules` breaking change:
    Input to `move-granules` is now expected to be in the form of a granules object (i.e. `{ granules: [ { ... }, { ... } ] }`);
    For backwards compatibility with array-of-files outputs from processing steps, use the new `@cumulus/files-to-granules` task as an intermediate step.
    This task will perform the input translation. This change allows `move-granules` to be simpler and behave more predictably.
     `config.granuleIdExtraction` and `config.input_granules` are no longer needed/used by `move-granules`.
  - `@cumulus/post-to-cmr`: `config.granuleIdExtraction` is no longer needed/used by `post-to-cmr`.

- CUMULUS-1174
  - Better error message and stacktrace for S3KeyPairProvider error reporting.

### Fixed

- **CUMULUS-1218** Reconciliation report will now scan only completed granules.
- `@cumulus/api` files and granules were not getting indexed correctly because files indexing was failing in `db-indexer`
- `@cumulus/deployment` A bug in the Cloudformation template was preventing the API from being able to be launched in a VPC, updated the IAM template to give the permissions to be able to run the API in a VPC

### Deprecated

- `@cumulus/api/models/Granule.removeGranuleFromCmr`, instead use `@cumulus/api/models/Granule.removeGranuleFromCmrByGranule`
- `@cumulus/ingest/granule.validateChecksum`, instead use `@cumulus/ingest/granule.verifyFile`
- `@cumulus/common/aws.checksumS3Objects`, instead use `@cumulus/common/aws.calculateS3ObjectChecksum`
- `@cumulus/cmrjs`: `getGranuleId` and `getCmrFiles` are deprecated due to changes in input handling.

## [v1.11.3] - 2019-3-5

### Added

- **CUMULUS-1187** - Added `@cumulus/ingest/granule/duplicateHandlingType()` to determine how duplicate files should be handled in an ingest workflow

### Fixed

- **CUMULUS-1187** - workflows not respecting the duplicate handling value specified in the collection
- Removed refreshToken schema requirement for OAuth

## [v1.11.2] - 2019-2-15

### Added
- CUMULUS-1169
  - Added a `@cumulus/common/StepFunctions` module. It contains functions for querying the AWS
    StepFunctions API. These functions have the ability to retry when a ThrottlingException occurs.
  - Added `@cumulus/common/aws.retryOnThrottlingException()`, which will wrap a function in code to
    retry on ThrottlingExceptions.
  - Added `@cumulus/common/test-utils.throttleOnce()`, which will cause a function to return a
    ThrottlingException the first time it is called, then return its normal result after that.
- CUMULUS-1103 Compare the collection holdings in CMR with Cumulus' internal data store
- CUMULUS-1099 Add support for UMMG JSON metadata versions > 1.4.
    - If a version is found in the metadata object, that version is used for processing and publishing to CMR otherwise, version 1.4 is assumed.
- CUMULUS-678
    - Added support for UMMG json v1.4 metadata files.
  `reconcileCMRMetadata` added to `@cumulus/cmrjs` to update metadata record with new file locations.
  `@cumulus/common/errors` adds two new error types `CMRMetaFileNotFound` and `InvalidArgument`.
  `@cumulus/common/test-utils` adds new function `randomId` to create a random string with id to help in debugging.
  `@cumulus/common/BucketsConfig` adds a new helper class `BucketsConfig` for working with bucket stack configuration and bucket names.
  `@cumulus/common/aws` adds new function `s3PutObjectTagging` as a convenience for the aws  [s3().putObjectTagging](https://docs.aws.amazon.com/AWSJavaScriptSDK/latest/AWS/S3.html#putObjectTagging-property) function.
  `@cumulus/cmrjs` Adds:
        - `isCMRFile` - Identify an echo10(xml) or UMMG(json) metadata file.
        - `metadataObjectFromCMRFile` Read and parse CMR XML file from s3.
        - `updateCMRMetadata` Modify a cmr metadata (xml/json) file with updated information.
        - `publish2CMR` Posts XML or UMMG CMR data to CMR service.
        - `reconcileCMRMetadata` Reconciles cmr metadata file after a file moves.
- Adds some ECS and other permissions to StepRole to enable running ECS tasks from a workflow
- Added Apache logs to cumulus api and distribution lambdas
- **CUMULUS-1119** - Added `@cumulus/integration-tests/api/EarthdataLogin.getEarthdataLoginRedirectResponse` helper for integration tests to handle login with Earthdata and to return response from redirect to Cumulus API
- **CUMULUS-673** Added `@cumulus/common/file/getFileChecksumFromStream` to get file checksum from a readable stream

### Fixed
- CUMULUS-1123
  - Cloudformation template overrides now work as expected

### Changed
- CUMULUS-1169
  - Deprecated the `@cumulus/common/step-functions` module.
  - Updated code that queries the StepFunctions API to use the retry-enabled functions from
    `@cumulus/common/StepFunctions`
- CUMULUS-1121
  - Schema validation is now strongly enforced when writing to the database.
    Additional properties are not allowed and will result in a validation error.
- CUMULUS-678
  `tasks/move-granules` simplified and refactored to use functionality from cmrjs.
  `ingest/granules.moveGranuleFiles` now just moves granule files and returns a list of the updated files. Updating metadata now handled by `@cumulus/cmrjs/reconcileCMRMetadata`.
  `move-granules.updateGranuleMetadata` refactored and bugs fixed in the case of a file matching multiple collection.files.regexps.
  `getCmrXmlFiles` simplified and now only returns an object with the cmrfilename and the granuleId.
  `@cumulus/test-processing` - test processing task updated to generate UMM-G metadata

- CUMULUS-1043
  - `@cumulus/api` now uses [express](http://expressjs.com/) as the API engine.
  - All `@cumulus/api` endpoints on ApiGateway are consolidated to a single endpoint the uses `{proxy+}` definition.
  - All files under `packages/api/endpoints` along with associated tests are updated to support express's request and response objects.
  - Replaced environment variables `internal`, `bucket` and `systemBucket` with `system_bucket`.
  - Update `@cumulus/integration-tests` to work with updated cumulus-api express endpoints

- `@cumulus/integration-tests` - `buildAndExecuteWorkflow` and `buildWorkflow` updated to take a `meta` param to allow for additional fields to be added to the workflow `meta`

- **CUMULUS-1049** Updated `Retrieve Execution Status API` in `@cumulus/api`: If the execution doesn't exist in Step Function API, Cumulus API returns the execution status information from the database.

- **CUMULUS-1119**
  - Renamed `DISTRIBUTION_URL` environment variable to `DISTRIBUTION_ENDPOINT`
  - Renamed `DEPLOYMENT_ENDPOINT` environment variable to `DISTRIBUTION_REDIRECT_ENDPOINT`
  - Renamed `API_ENDPOINT` environment variable to `TOKEN_REDIRECT_ENDPOINT`

### Removed
- Functions deprecated before 1.11.0:
  - @cumulus/api/models/base: static Manager.createTable() and static Manager.deleteTable()
  - @cumulus/ingest/aws/S3
  - @cumulus/ingest/aws/StepFunction.getExecution()
  - @cumulus/ingest/aws/StepFunction.pullEvent()
  - @cumulus/ingest/consumer.Consume
  - @cumulus/ingest/granule/Ingest.getBucket()

### Deprecated
`@cmrjs/ingestConcept`, instead use the CMR object methods. `@cmrjs/CMR.ingestGranule` or `@cmrjs/CMR.ingestCollection`
`@cmrjs/searchConcept`, instead use the CMR object methods. `@cmrjs/CMR.searchGranules` or `@cmrjs/CMR.searchCollections`
`@cmrjs/deleteConcept`, instead use the CMR object methods. `@cmrjs/CMR.deleteGranule` or `@cmrjs/CMR.deleteCollection`



## [v1.11.1] - 2018-12-18

**Please Note**
- Ensure your `app/config.yml` has a `clientId` specified in the `cmr` section. This will allow CMR to identify your requests for better support and metrics.
  - For an example, please see [the example config](https://github.com/nasa/cumulus/blob/1c7e2bf41b75da9f87004c4e40fbcf0f39f56794/example/app/config.yml#L128).

### Added

- Added a `/tokenDelete` endpoint in `@cumulus/api` to delete access token records

### Changed

- CUMULUS-678
`@cumulus/ingest/crypto` moved and renamed to `@cumulus/common/key-pair-provider`
`@cumulus/ingest/aws` function:  `KMSDecryptionFailed` and class: `KMS` extracted and moved to `@cumulus/common` and `KMS` is exported as `KMSProvider` from `@cumulus/common/key-pair-provider`
`@cumulus/ingest/granule` functions: `publish`, `getGranuleId`, `getXMLMetadataAsString`, `getMetadataBodyAndTags`, `parseXmlString`, `getCmrXMLFiles`, `postS3Object`, `contructOnlineAccessUrls`, `updateMetadata`, extracted and moved to `@cumulus/cmrjs`
`getGranuleId`, `getCmrXMLFiles`, `publish`, `updateMetadata` removed from `@cumulus/ingest/granule` and added to `@cumulus/cmrjs`;
`updateMetadata` renamed `updateCMRMetadata`.
`@cumulus/ingest` test files renamed.
- **CUMULUS-1070**
  - Add `'Client-Id'` header to all `@cumulus/cmrjs` requests (made via `searchConcept`, `ingestConcept`, and `deleteConcept`).
  - Updated `cumulus/example/app/config.yml` entry for `cmr.clientId` to use stackName for easier CMR-side identification.

## [v1.11.0] - 2018-11-30

**Please Note**
- Redeploy IAM roles:
  - CUMULUS-817 includes a migration that requires reconfiguration/redeployment of IAM roles.  Please see the [upgrade instructions](https://nasa.github.io/cumulus/docs/upgrade/1.11.0) for more information.
  - CUMULUS-977 includes a few new SNS-related permissions added to the IAM roles that will require redeployment of IAM roles.
- `cumulus-message-adapter` v1.0.13+ is required for `@cumulus/api` granule reingest API to work properly.  The latest version should be downloaded automatically by kes.
- A `TOKEN_SECRET` value (preferably 256-bit for security) must be added to `.env` to securely sign JWTs used for authorization in `@cumulus/api`

### Changed

- **CUUMULUS-1000** - Distribution endpoint now persists logins, instead of
  redirecting to Earthdata Login on every request
- **CUMULUS-783 CUMULUS-790** - Updated `@cumulus/sync-granule` and `@cumulus/move-granules` tasks to always overwrite existing files for manually-triggered reingest.
- **CUMULUS-906** - Updated `@cumulus/api` granule reingest API to
  - add `reingestGranule: true` and `forceDuplicateOverwrite: true` to Cumulus message `cumulus_meta.cumulus_context` field to indicate that the workflow is a manually triggered re-ingest.
  - return warning message to operator when duplicateHandling is not `replace`
  - `cumulus-message-adapter` v1.0.13+ is required.
- **CUMULUS-793** - Updated the granule move PUT request in `@cumulus/api` to reject the move with a 409 status code if one or more of the files already exist at the destination location
- Updated `@cumulus/helloworld` to use S3 to store state for pass on retry tests
- Updated `@cumulus/ingest`:
  - [Required for MAAP] `http.js#list` will now find links with a trailing whitespace
  - Removed code from `granule.js` which looked for files in S3 using `{ Bucket: discoveredFile.bucket, Key: discoveredFile.name }`. This is obsolete since `@cumulus/ingest` uses a `file-staging` and `constructCollectionId()` directory prefixes by default.
- **CUMULUS-989**
  - Updated `@cumulus/api` to use [JWT (JSON Web Token)](https://jwt.io/introduction/) as the transport format for API authorization tokens and to use JWT verification in the request authorization
  - Updated `/token` endpoint in `@cumulus/api` to return tokens as JWTs
  - Added a `/refresh` endpoint in `@cumulus/api` to request new access tokens from the OAuth provider using the refresh token
  - Added `refreshAccessToken` to `@cumulus/api/lib/EarthdataLogin` to manage refresh token requests with the Earthdata OAuth provider

### Added
- **CUMULUS-1050**
  - Separated configuration flags for originalPayload/finalPayload cleanup such that they can be set to different retention times
- **CUMULUS-798**
  - Added daily Executions cleanup CloudWatch event that triggers cleanExecutions lambda
  - Added cleanExecutions lambda that removes finalPayload/originalPayload field entries for records older than configured timeout value (execution_payload_retention_period), with a default of 30 days
- **CUMULUS-815/816**
  - Added 'originalPayload' and 'finalPayload' fields to Executions table
  - Updated Execution model to populate originalPayload with the execution payload on record creation
  - Updated Execution model code to populate finalPayload field with the execution payload on execution completion
  - Execution API now exposes the above fields
- **CUMULUS-977**
  - Rename `kinesisConsumer` to `messageConsumer` as it handles both Kinesis streams and SNS topics as of this version.
  - Add `sns`-type rule support. These rules create a subscription between an SNS topic and the `messageConsumer`.
    When a message is received, `messageConsumer` is triggered and passes the SNS message (JSON format expected) in
    its entirety to the workflow in the `payload` field of the Cumulus message. For more information on sns-type rules,
    see the [documentation](https://nasa.github.io/cumulus/docs/data-cookbooks/setup#rules).
- **CUMULUS-975**
  - Add `KinesisInboundEventLogger` and `KinesisOutboundEventLogger` API lambdas.  These lambdas
    are utilized to dump incoming and outgoing ingest workflow kinesis streams
    to cloudwatch for analytics in case of AWS/stream failure.
  - Update rules model to allow tracking of log_event ARNs related to
    Rule event logging.    Kinesis rule types will now automatically log
    incoming events via a Kinesis event triggered lambda.
 CUMULUS-975-migration-4
  - Update migration code to require explicit migration names per run
  - Added migration_4 to migrate/update exisitng Kinesis rules to have a log event mapping
  - Added new IAM policy for migration lambda
- **CUMULUS-775**
  - Adds a instance metadata endpoint to the `@cumulus/api` package.
  - Adds a new convenience function `hostId` to the `@cumulus/cmrjs` to help build environment specific cmr urls.
  - Fixed `@cumulus/cmrjs.searchConcept` to search and return CMR results.
  - Modified `@cumulus/cmrjs.CMR.searchGranule` and `@cumulus/cmrjs.CMR.searchCollection` to include CMR's provider as a default parameter to searches.
- **CUMULUS-965**
  - Add `@cumulus/test-data.loadJSONTestData()`,
    `@cumulus/test-data.loadTestData()`, and
    `@cumulus/test-data.streamTestData()` to safely load test data. These
    functions should be used instead of using `require()` to load test data,
    which could lead to tests interferring with each other.
  - Add a `@cumulus/common/util/deprecate()` function to mark a piece of code as
    deprecated
- **CUMULUS-986**
  - Added `waitForTestExecutionStart` to `@cumulus/integration-tests`
- **CUMULUS-919**
  - In `@cumulus/deployment`, added support for NGAP permissions boundaries for IAM roles with `useNgapPermissionBoundary` flag in `iam/config.yml`. Defaults to false.

### Fixed
- Fixed a bug where FTP sockets were not closed after an error, keeping the Lambda function active until it timed out [CUMULUS-972]
- **CUMULUS-656**
  - The API will no longer allow the deletion of a provider if that provider is
    referenced by a rule
  - The API will no longer allow the deletion of a collection if that collection
    is referenced by a rule
- Fixed a bug where `@cumulus/sf-sns-report` was not pulling large messages from S3 correctly.

### Deprecated
- `@cumulus/ingest/aws/StepFunction.pullEvent()`. Use `@cumulus/common/aws.pullStepFunctionEvent()`.
- `@cumulus/ingest/consumer.Consume` due to unpredictable implementation. Use `@cumulus/ingest/consumer.Consumer`.
Call `Consumer.consume()` instead of `Consume.read()`.

## [v1.10.4] - 2018-11-28

### Added
- **CUMULUS-1008**
  - New `config.yml` parameter for SQS consumers: `sqs_consumer_rate: (default 500)`, which is the maximum number of
  messages the consumer will attempt to process per execution. Currently this is only used by the sf-starter consumer,
  which runs every minute by default, making this a messages-per-minute upper bound. SQS does not guarantee the number
  of messages returned per call, so this is not a fixed rate of consumption, only attempted number of messages received.

### Deprecated
- `@cumulus/ingest/consumer.Consume` due to unpredictable implementation. Use `@cumulus/ingest/consumer.Consumer`.

### Changed
- Backported update of `packages/api` dependency `@mapbox/dyno` to `1.4.2` to mitigate `event-stream` vulnerability.

## [v1.10.3] - 2018-10-31

### Added
- **CUMULUS-817**
  - Added AWS Dead Letter Queues for lambdas that are scheduled asynchronously/such that failures show up only in cloudwatch logs.
- **CUMULUS-956**
  - Migrated developer documentation and data-cookbooks to Docusaurus
    - supports versioning of documentation
  - Added `docs/docs-how-to.md` to outline how to do things like add new docs or locally install for testing.
  - Deployment/CI scripts have been updated to work with the new format
- **CUMULUS-811**
  - Added new S3 functions to `@cumulus/common/aws`:
    - `aws.s3TagSetToQueryString`: converts S3 TagSet array to querystring (for use with upload()).
    - `aws.s3PutObject`: Returns promise of S3 `putObject`, which puts an object on S3
    - `aws.s3CopyObject`: Returns promise of S3 `copyObject`, which copies an object in S3 to a new S3 location
    - `aws.s3GetObjectTagging`: Returns promise of S3 `getObjectTagging`, which returns an object containing an S3 TagSet.
  - `@/cumulus/common/aws.s3PutObject` defaults to an explicit `ACL` of 'private' if not overridden.
  - `@/cumulus/common/aws.s3CopyObject` defaults to an explicit `TaggingDirective` of 'COPY' if not overridden.

### Deprecated
- **CUMULUS-811**
  - Deprecated `@cumulus/ingest/aws.S3`. Member functions of this class will now
    log warnings pointing to similar functionality in `@cumulus/common/aws`.

## [v1.10.2] - 2018-10-24

### Added
- **CUMULUS-965**
  - Added a `@cumulus/logger` package
- **CUMULUS-885**
  - Added 'human readable' version identifiers to Lambda Versioning lambda aliases
- **CUMULUS-705**
  - Note: Make sure to update the IAM stack when deploying this update.
  - Adds an AsyncOperations model and associated DynamoDB table to the
    `@cumulus/api` package
  - Adds an /asyncOperations endpoint to the `@cumulus/api` package, which can
    be used to fetch the status of an AsyncOperation.
  - Adds a /bulkDelete endpoint to the `@cumulus/api` package, which performs an
    asynchronous bulk-delete operation. This is a stub right now which is only
    intended to demonstration how AsyncOperations work.
  - Adds an AsyncOperation ECS task to the `@cumulus/api` package, which will
    fetch an Lambda function, run it in ECS, and then store the result to the
    AsyncOperations table in DynamoDB.
- **CUMULUS-851** - Added workflow lambda versioning feature to allow in-flight workflows to use lambda versions that were in place when a workflow was initiated
    - Updated Kes custom code to remove logic that used the CMA file key to determine template compilation logic.  Instead, utilize a `customCompilation` template configuration flag to indicate a template should use Cumulus's kes customized methods instead of 'core'.
    - Added `useWorkflowLambdaVersions` configuration option to enable the lambdaVersioning feature set.   **This option is set to true by default** and should be set to false to disable the feature.
    - Added uniqueIdentifier configuration key to S3 sourced lambdas to optionally support S3 lambda resource versioning within this scheme. This key must be unique for each modified version of the lambda package and must be updated in configuration each time the source changes.
    - Added a new nested stack template that will create a `LambdaVersions` stack that will take lambda parameters from the base template, generate lambda versions/aliases and return outputs with references to the most 'current' lambda alias reference, and updated 'core' template to utilize these outputs (if `useWorkflowLambdaVersions` is enabled).

- Created a `@cumulus/api/lib/OAuth2` interface, which is implemented by the
  `@cumulus/api/lib/EarthdataLogin` and `@cumulus/api/lib/GoogleOAuth2` classes.
  Endpoints that need to handle authentication will determine which class to use
  based on environment variables. This also greatly simplifies testing.
- Added `@cumulus/api/lib/assertions`, containing more complex AVA test assertions
- Added PublishGranule workflow to publish a granule to CMR without full reingest. (ingest-in-place capability)

- `@cumulus/integration-tests` new functionality:
  - `listCollections` to list collections from a provided data directory
  - `deleteCollection` to delete list of collections from a deployed stack
  - `cleanUpCollections` combines the above in one function.
  - `listProviders` to list providers from a provided data directory
  - `deleteProviders` to delete list of providers from a deployed stack
  - `cleanUpProviders` combines the above in one function.
  - `@cumulus/integrations-tests/api.js`: `deleteGranule` and `deletePdr` functions to make `DELETE` requests to Cumulus API
  - `rules` API functionality for posting and deleting a rule and listing all rules
  - `wait-for-deploy` lambda for use in the redeployment tests
- `@cumulus/ingest/granule.js`: `ingestFile` inserts new `duplicate_found: true` field in the file's record if a duplicate file already exists on S3.
- `@cumulus/api`: `/execution-status` endpoint requests and returns complete execution output if  execution output is stored in S3 due to size.
- Added option to use environment variable to set CMR host in `@cumulus/cmrjs`.
- **CUMULUS-781** - Added integration tests for `@cumulus/sync-granule` when `duplicateHandling` is set to `replace` or `skip`
- **CUMULUS-791** - `@cumulus/move-granules`: `moveFileRequest` inserts new `duplicate_found: true` field in the file's record if a duplicate file already exists on S3. Updated output schema to document new `duplicate_found` field.

### Removed

- Removed `@cumulus/common/fake-earthdata-login-server`. Tests can now create a
  service stub based on `@cumulus/api/lib/OAuth2` if testing requires handling
  authentication.

### Changed

- **CUMULUS-940** - modified `@cumulus/common/aws` `receiveSQSMessages` to take a parameter object instead of positional parameters.  All defaults remain the same, but now access to long polling is available through `options.waitTimeSeconds`.
- **CUMULUS-948** - Update lambda functions `CNMToCMA` and `CnmResponse` in the `cumulus-data-shared` bucket and point the default stack to them.
- **CUMULUS-782** - Updated `@cumulus/sync-granule` task and `Granule.ingestFile` in `@cumulus/ingest` to keep both old and new data when a destination file with different checksum already exists and `duplicateHandling` is `version`
- Updated the config schema in `@cumulus/move-granules` to include the `moveStagedFiles` param.
- **CUMULUS-778** - Updated config schema and documentation in `@cumulus/sync-granule` to include `duplicateHandling` parameter for specifying how duplicate filenames should be handled
- **CUMULUS-779** - Updated `@cumulus/sync-granule` to throw `DuplicateFile` error when destination files already exist and `duplicateHandling` is `error`
- **CUMULUS-780** - Updated `@cumulus/sync-granule` to use `error` as the default for `duplicateHandling` when it is not specified
- **CUMULUS-780** - Updated `@cumulus/api` to use `error` as the default value for `duplicateHandling` in the `Collection` model
- **CUMULUS-785** - Updated the config schema and documentation in `@cumulus/move-granules` to include `duplicateHandling` parameter for specifying how duplicate filenames should be handled
- **CUMULUS-786, CUMULUS-787** - Updated `@cumulus/move-granules` to throw `DuplicateFile` error when destination files already exist and `duplicateHandling` is `error` or not specified
- **CUMULUS-789** - Updated `@cumulus/move-granules` to keep both old and new data when a destination file with different checksum already exists and `duplicateHandling` is `version`

### Fixed

- `getGranuleId` in `@cumulus/ingest` bug: `getGranuleId` was constructing an error using `filename` which was undefined. The fix replaces `filename` with the `uri` argument.
- Fixes to `del` in `@cumulus/api/endpoints/granules.js` to not error/fail when not all files exist in S3 (e.g. delete granule which has only 2 of 3 files ingested).
- `@cumulus/deployment/lib/crypto.js` now checks for private key existence properly.

## [v1.10.1] - 2018-09-4

### Fixed

- Fixed cloudformation template errors in `@cumulus/deployment/`
  - Replaced references to Fn::Ref: with Ref:
  - Moved long form template references to a newline

## [v1.10.0] - 2018-08-31

### Removed

- Removed unused and broken code from `@cumulus/common`
  - Removed `@cumulus/common/test-helpers`
  - Removed `@cumulus/common/task`
  - Removed `@cumulus/common/message-source`
  - Removed the `getPossiblyRemote` function from `@cumulus/common/aws`
  - Removed the `startPromisedSfnExecution` function from `@cumulus/common/aws`
  - Removed the `getCurrentSfnTask` function from `@cumulus/common/aws`

### Changed

- **CUMULUS-839** - In `@cumulus/sync-granule`, 'collection' is now an optional config parameter

### Fixed

- **CUMULUS-859** Moved duplicate code in `@cumulus/move-granules` and `@cumulus/post-to-cmr` to `@cumulus/ingest`. Fixed imports making assumptions about directory structure.
- `@cumulus/ingest/consumer` correctly limits the number of messages being received and processed from SQS. Details:
  - **Background:** `@cumulus/api` includes a lambda `<stack-name>-sqs2sf` which processes messages from the `<stack-name>-startSF` SQS queue every minute. The `sqs2sf` lambda uses `@cumulus/ingest/consumer` to receive and process messages from SQS.
  - **Bug:** More than `messageLimit` number of messages were being consumed and processed from the `<stack-name>-startSF` SQS queue. Many step functions were being triggered simultaneously by the lambda `<stack-name>-sqs2sf` (which consumes every minute from the `startSF` queue) and resulting in step function failure with the error: `An error occurred (ThrottlingException) when calling the GetExecutionHistory`.
  - **Fix:** `@cumulus/ingest/consumer#processMessages` now processes messages until `timeLimit` has passed _OR_ once it receives up to `messageLimit` messages. `sqs2sf` is deployed with a [default `messageLimit` of 10](https://github.com/nasa/cumulus/blob/670000c8a821ff37ae162385f921c40956e293f7/packages/deployment/app/config.yml#L147).
  - **IMPORTANT NOTE:** `consumer` will actually process up to `messageLimit * 2 - 1` messages. This is because sometimes `receiveSQSMessages` will return less than `messageLimit` messages and thus the consumer will continue to make calls to `receiveSQSMessages`. For example, given a `messageLimit` of 10 and subsequent calls to `receiveSQSMessages` returns up to 9 messages, the loop will continue and a final call could return up to 10 messages.


## [v1.9.1] - 2018-08-22

**Please Note** To take advantage of the added granule tracking API functionality, updates are required for the message adapter and its libraries. You should be on the following versions:
- `cumulus-message-adapter` 1.0.9+
- `cumulus-message-adapter-js` 1.0.4+
- `cumulus-message-adapter-java` 1.2.7+
- `cumulus-message-adapter-python` 1.0.5+

### Added

- **CUMULUS-687** Added logs endpoint to search for logs from a specific workflow execution in `@cumulus/api`. Added integration test.
- **CUMULUS-836** - `@cumulus/deployment` supports a configurable docker storage driver for ECS. ECS can be configured with either `devicemapper` (the default storage driver for AWS ECS-optimized AMIs) or `overlay2` (the storage driver used by the NGAP 2.0 AMI). The storage driver can be configured in `app/config.yml` with `ecs.docker.storageDriver: overlay2 | devicemapper`. The default is `overlay2`.
  - To support this configuration, a [Handlebars](https://handlebarsjs.com/) helper `ifEquals` was added to `packages/deployment/lib/kes.js`.
- **CUMULUS-836** - `@cumulus/api` added IAM roles required by the NGAP 2.0 AMI. The NGAP 2.0 AMI runs a script `register_instances_with_ssm.py` which requires the ECS IAM role to include `ec2:DescribeInstances` and `ssm:GetParameter` permissions.

### Fixed
- **CUMULUS-836** - `@cumulus/deployment` uses `overlay2` driver by default and does not attempt to write `--storage-opt dm.basesize` to fix [this error](https://github.com/moby/moby/issues/37039).
- **CUMULUS-413** Kinesis processing now captures all errrors.
  - Added kinesis fallback mechanism when errors occur during record processing.
  - Adds FallbackTopicArn to `@cumulus/api/lambdas.yml`
  - Adds fallbackConsumer lambda to `@cumulus/api`
  - Adds fallbackqueue option to lambda definitions capture lambda failures after three retries.
  - Adds kinesisFallback SNS topic to signal incoming errors from kinesis stream.
  - Adds kinesisFailureSQS to capture fully failed events from all retries.
- **CUMULUS-855** Adds integration test for kinesis' error path.
- **CUMULUS-686** Added workflow task name and version tracking via `@cumulus/api` executions endpoint under new `tasks` property, and under `workflow_tasks` in step input/output.
  - Depends on `cumulus-message-adapter` 1.0.9+, `cumulus-message-adapter-js` 1.0.4+, `cumulus-message-adapter-java` 1.2.7+ and `cumulus-message-adapter-python` 1.0.5+
- **CUMULUS-771**
  - Updated sync-granule to stream the remote file to s3
  - Added integration test for ingesting granules from ftp provider
  - Updated http/https integration tests for ingesting granules from http/https providers
- **CUMULUS-862** Updated `@cumulus/integration-tests` to handle remote lambda output
- **CUMULUS-856** Set the rule `state` to have default value `ENABLED`

### Changed

- In `@cumulus/deployment`, changed the example app config.yml to have additional IAM roles

## [v1.9.0] - 2018-08-06

**Please note** additional information and upgrade instructions [here](https://nasa.github.io/cumulus/docs/upgrade/1.9.0)

### Added
- **CUMULUS-712** - Added integration tests verifying expected behavior in workflows
- **GITC-776-2** - Add support for versioned collections

### Fixed
- **CUMULUS-832**
  - Fixed indentation in example config.yml in `@cumulus/deployment`
  - Fixed issue with new deployment using the default distribution endpoint in `@cumulus/deployment` and `@cumulus/api`

## [v1.8.1] - 2018-08-01

**Note** IAM roles should be re-deployed with this release.

- **Cumulus-726**
  - Added function to `@cumulus/integration-tests`: `sfnStep` includes `getStepInput` which returns the input to the schedule event of a given step function step.
  - Added IAM policy `@cumulus/deployment`: Lambda processing IAM role includes `kinesis::PutRecord` so step function lambdas can write to kinesis streams.
- **Cumulus Community Edition**
  - Added Google OAuth authentication token logic to `@cumulus/api`. Refactored token endpoint to use environment variable flag `OAUTH_PROVIDER` when determining with authentication method to use.
  - Added API Lambda memory configuration variable `api_lambda_memory` to `@cumulus/api` and `@cumulus/deployment`.

### Changed

- **Cumulus-726**
  - Changed function in `@cumulus/api`: `models/rules.js#addKinesisEventSource` was modified to call to `deleteKinesisEventSource` with all required parameters (rule's name, arn and type).
  - Changed function in `@cumulus/integration-tests`: `getStepOutput` can now be used to return output of failed steps. If users of this function want the output of a failed event, they can pass a third parameter `eventType` as `'failure'`. This function will work as always for steps which completed successfully.

### Removed

- **Cumulus-726**
  - Configuration change to `@cumulus/deployment`: Removed default auto scaling configuration for Granules and Files DynamoDB tables.

- **CUMULUS-688**
  - Add integration test for ExecutionStatus
  - Function addition to `@cumulus/integration-tests`: `api` includes `getExecutionStatus` which returns the execution status from the Cumulus API

## [v1.8.0] - 2018-07-23

### Added

- **CUMULUS-718** Adds integration test for Kinesis triggering a workflow.

- **GITC-776-3** Added more flexibility for rules.  You can now edit all fields on the rule's record
We may need to update the api documentation to reflect this.

- **CUMULUS-681** - Add ingest-in-place action to granules endpoint
    - new applyWorkflow action at PUT /granules/{granuleid} Applying a workflow starts an execution of the provided workflow and passes the granule record as payload.
      Parameter(s):
        - workflow - the workflow name

- **CUMULUS-685** - Add parent exeuction arn to the execution which is triggered from a parent step function

### Changed
- **CUMULUS-768** - Integration tests get S3 provider data from shared data folder

### Fixed
- **CUMULUS-746** - Move granule API correctly updates record in dynamo DB and cmr xml file
- **CUMULUS-766** - Populate database fileSize field from S3 if value not present in Ingest payload

## [v1.7.1] - 2018-07-27

### Fixed
- **CUMULUS-766** - Backport from 1.8.0 - Populate database fileSize field from S3 if value not present in Ingest payload

## [v1.7.0] - 2018-07-02

### Please note: [Upgrade Instructions](https://nasa.github.io/cumulus/docs/upgrade/1.7.0)

### Added
- **GITC-776-2** - Add support for versioned collectons
- **CUMULUS-491** - Add granule reconciliation API endpoints.
- **CUMULUS-480** Add suport for backup and recovery:
  - Add DynamoDB tables for granules, executions and pdrs
  - Add ability to write all records to S3
  - Add ability to download all DynamoDB records in form json files
  - Add ability to upload records to DynamoDB
  - Add migration scripts for copying granule, pdr and execution records from ElasticSearch to DynamoDB
  - Add IAM support for batchWrite on dynamoDB
-
- **CUMULUS-508** - `@cumulus/deployment` cloudformation template allows for lambdas and ECS clusters to have multiple AZ availability.
    - `@cumulus/deployment` also ensures docker uses `devicemapper` storage driver.
- **CUMULUS-755** - `@cumulus/deployment` Add DynamoDB autoscaling support.
    - Application developers can add autoscaling and override default values in their deployment's `app/config.yml` file using a `{TableName}Table:` key.

### Fixed
- **CUMULUS-747** - Delete granule API doesn't delete granule files in s3 and granule in elasticsearch
    - update the StreamSpecification DynamoDB tables to have StreamViewType: "NEW_AND_OLD_IMAGES"
    - delete granule files in s3
- **CUMULUS-398** - Fix not able to filter executions by workflow
- **CUMULUS-748** - Fix invalid lambda .zip files being validated/uploaded to AWS
- **CUMULUS-544** - Post to CMR task has UAT URL hard-coded
  - Made configurable: PostToCmr now requires CMR_ENVIRONMENT env to be set to 'SIT' or 'OPS' for those CMR environments. Default is UAT.

### Changed
- **GITC-776-4** - Changed Discover-pdrs to not rely on collection but use provider_path in config. It also has an optional filterPdrs regex configuration parameter

- **CUMULUS-710** - In the integration test suite, `getStepOutput` returns the output of the first successful step execution or last failed, if none exists

## [v1.6.0] - 2018-06-06

### Please note: [Upgrade Instructions](https://nasa.github.io/cumulus/docs/upgrade/1.6.0)

### Fixed
- **CUMULUS-602** - Format all logs sent to Elastic Search.
  - Extract cumulus log message and index it to Elastic Search.

### Added
- **CUMULUS-556** - add a mechanism for creating and running migration scripts on deployment.
- **CUMULUS-461** Support use of metadata date and other components in `url_path` property

### Changed
- **CUMULUS-477** Update bucket configuration to support multiple buckets of the same type:
  - Change the structure of the buckets to allow for  more than one bucket of each type. The bucket structure is now:
    bucket-key:
      name: <bucket-name>
      type: <type> i.e. internal, public, etc.
  - Change IAM and app deployment configuration to support new bucket structure
  - Update tasks and workflows to support new bucket structure
  - Replace instances where buckets.internal is relied upon to either use the system bucket or a configured bucket
  - Move IAM template to the deployment package. NOTE: You now have to specify '--template node_modules/@cumulus/deployment/iam' in your IAM deployment
  - Add IAM cloudformation template support to filter buckets by type

## [v1.5.5] - 2018-05-30

### Added
- **CUMULUS-530** - PDR tracking through Queue-granules
  - Add optional `pdr` property to the sync-granule task's input config and output payload.
- **CUMULUS-548** - Create a Lambda task that generates EMS distribution reports
  - In order to supply EMS Distribution Reports, you must enable S3 Server
    Access Logging on any S3 buckets used for distribution. See [How Do I Enable Server Access Logging for an S3 Bucket?](https://docs.aws.amazon.com/AmazonS3/latest/user-guide/server-access-logging.html)
    The "Target bucket" setting should point at the Cumulus internal bucket.
    The "Target prefix" should be
    "<STACK_NAME>/ems-distribution/s3-server-access-logs/", where "STACK_NAME"
    is replaced with the name of your Cumulus stack.

### Fixed
- **CUMULUS-546 - Kinesis Consumer should catch and log invalid JSON**
  - Kinesis Consumer lambda catches and logs errors so that consumer doesn't get stuck in a loop re-processing bad json records.
- EMS report filenames are now based on their start time instead of the time
  instead of the time that the report was generated
- **CUMULUS-552 - Cumulus API returns different results for the same collection depending on query**
  - The collection, provider and rule records in elasticsearch are now replaced with records from dynamo db when the dynamo db records are updated.

### Added
- `@cumulus/deployment`'s default cloudformation template now configures storage for Docker to match the configured ECS Volume. The template defines Docker's devicemapper basesize (`dm.basesize`) using `ecs.volumeSize`. This addresses ECS default of limiting Docker containers to 10GB of storage ([Read more](https://aws.amazon.com/premiumsupport/knowledge-center/increase-default-ecs-docker-limit/)).

## [v1.5.4] - 2018-05-21

### Added
- **CUMULUS-535** - EMS Ingest, Archive, Archive Delete reports
  - Add lambda EmsReport to create daily EMS Ingest, Archive, Archive Delete reports
  - ems.provider property added to `@cumulus/deployment/app/config.yml`.
    To change the provider name, please add `ems: provider` property to `app/config.yml`.
- **CUMULUS-480** Use DynamoDB to store granules, pdrs and execution records
  - Activate PointInTime feature on DynamoDB tables
  - Increase test coverage on api package
  - Add ability to restore metadata records from json files to DynamoDB
- **CUMULUS-459** provide API endpoint for moving granules from one location on s3 to another

## [v1.5.3] - 2018-05-18

### Fixed
- **CUMULUS-557 - "Add dataType to DiscoverGranules output"**
  - Granules discovered by the DiscoverGranules task now include dataType
  - dataType is now a required property for granules used as input to the
    QueueGranules task
- **CUMULUS-550** Update deployment app/config.yml to force elasticsearch updates for deleted granules

## [v1.5.2] - 2018-05-15

### Fixed
- **CUMULUS-514 - "Unable to Delete the Granules"**
  - updated cmrjs.deleteConcept to return success if the record is not found
    in CMR.

### Added
- **CUMULUS-547** - The distribution API now includes an
  "earthdataLoginUsername" query parameter when it returns a signed S3 URL
- **CUMULUS-527 - "parse-pdr queues up all granules and ignores regex"**
  - Add an optional config property to the ParsePdr task called
    "granuleIdFilter". This property is a regular expression that is applied
    against the filename of the first file of each granule contained in the
    PDR. If the regular expression matches, then the granule is included in
    the output. Defaults to '.', which will match all granules in the PDR.
- File checksums in PDRs now support MD5
- Deployment support to subscribe to an SNS topic that already exists
- **CUMULUS-470, CUMULUS-471** In-region S3 Policy lambda added to API to update bucket policy for in-region access.
- **CUMULUS-533** Added fields to granule indexer to support EMS ingest and archive record creation
- **CUMULUS-534** Track deleted granules
  - added `deletedgranule` type to `cumulus` index.
  - **Important Note:** Force custom bootstrap to re-run by adding this to
    app/config.yml `es: elasticSearchMapping: 7`
- You can now deploy cumulus without ElasticSearch. Just add `es: null` to your `app/config.yml` file. This is only useful for debugging purposes. Cumulus still requires ElasticSearch to properly operate.
- `@cumulus/integration-tests` includes and exports the `addRules` function, which seeds rules into the DynamoDB table.
- Added capability to support EFS in cloud formation template. Also added
  optional capability to ssh to your instance and privileged lambda functions.
- Added support to force discovery of PDRs that have already been processed
  and filtering of selected data types
- `@cumulus/cmrjs` uses an environment variable `USER_IP_ADDRESS` or fallback
  IP address of `10.0.0.0` when a public IP address is not available. This
  supports lambda functions deployed into a VPC's private subnet, where no
  public IP address is available.

### Changed
- **CUMULUS-550** Custom bootstrap automatically adds new types to index on
  deployment

## [v1.5.1] - 2018-04-23
### Fixed
- add the missing dist folder to the hello-world task
- disable uglifyjs on the built version of the pdr-status-check (read: https://github.com/webpack-contrib/uglifyjs-webpack-plugin/issues/264)

## [v1.5.0] - 2018-04-23
### Changed
- Removed babel from all tasks and packages and increased minimum node requirements to version 8.10
- Lambda functions created by @cumulus/deployment will use node8.10 by default
- Moved [cumulus-integration-tests](https://github.com/nasa/cumulus-integration-tests) to the `example` folder CUMULUS-512
- Streamlined all packages dependencies (e.g. remove redundant dependencies and make sure versions are the same across packages)
- **CUMULUS-352:** Update Cumulus Elasticsearch indices to use [index aliases](https://www.elastic.co/guide/en/elasticsearch/reference/current/indices-aliases.html).
- **CUMULUS-519:** ECS tasks are no longer restarted after each CF deployment unless `ecs.restartTasksOnDeploy` is set to true
- **CUMULUS-298:** Updated log filterPattern to include all CloudWatch logs in ElasticSearch
- **CUMULUS-518:** Updates to the SyncGranule config schema
  - `granuleIdExtraction` is no longer a property
  - `process` is now an optional property
  - `provider_path` is no longer a property

### Fixed
- **CUMULUS-455 "Kes deployments using only an updated message adapter do not get automatically deployed"**
  - prepended the hash value of cumulus-message-adapter.zip file to the zip file name of lambda which uses message adapter.
  - the lambda function will be redeployed when message adapter or lambda function are updated
- Fixed a bug in the bootstrap lambda function where it stuck during update process
- Fixed a bug where the sf-sns-report task did not return the payload of the incoming message as the output of the task [CUMULUS-441]

### Added
- **CUMULUS-352:** Add reindex CLI to the API package.
- **CUMULUS-465:** Added mock http/ftp/sftp servers to the integration tests
- Added a `delete` method to the `@common/CollectionConfigStore` class
- **CUMULUS-467 "@cumulus/integration-tests or cumulus-integration-tests should seed provider and collection in deployed DynamoDB"**
  - `example` integration-tests populates providers and collections to database
  - `example` workflow messages are populated from workflow templates in s3, provider and collection information in database, and input payloads.  Input templates are removed.
  - added `https` protocol to provider schema

## [v1.4.1] - 2018-04-11

### Fixed
- Sync-granule install

## [v1.4.0] - 2018-04-09

### Fixed
- **CUMULUS-392 "queue-granules not returning the sfn-execution-arns queued"**
  - updated queue-granules to return the sfn-execution-arns queued and pdr if exists.
  - added pdr to ingest message meta.pdr instead of payload, so the pdr information doesn't get lost in the ingest workflow, and ingested granule in elasticsearch has pdr name.
  - fixed sf-sns-report schema, remove the invalid part
  - fixed pdr-status-check schema, the failed execution contains arn and reason
- **CUMULUS-206** make sure homepage and repository urls exist in package.json files of tasks and packages

### Added
- Example folder with a cumulus deployment example

### Changed
- [CUMULUS-450](https://bugs.earthdata.nasa.gov/browse/CUMULUS-450) - Updated
  the config schema of the **queue-granules** task
  - The config no longer takes a "collection" property
  - The config now takes an "internalBucket" property
  - The config now takes a "stackName" property
- [CUMULUS-450](https://bugs.earthdata.nasa.gov/browse/CUMULUS-450) - Updated
  the config schema of the **parse-pdr** task
  - The config no longer takes a "collection" property
  - The "stack", "provider", and "bucket" config properties are now
    required
- **CUMULUS-469** Added a lambda to the API package to prototype creating an S3 bucket policy for direct, in-region S3 access for the prototype bucket

### Removed
- Removed the `findTmpTestDataDirectory()` function from
  `@cumulus/common/test-utils`

### Fixed
- [CUMULUS-450](https://bugs.earthdata.nasa.gov/browse/CUMULUS-450)
  - The **queue-granules** task now enqueues a **sync-granule** task with the
    correct collection config for that granule based on the granule's
    data-type. It had previously been using the collection config from the
    config of the **queue-granules** task, which was a problem if the granules
    being queued belonged to different data-types.
  - The **parse-pdr** task now handles the case where a PDR contains granules
    with different data types, and uses the correct granuleIdExtraction for
    each granule.

### Added
- **CUMULUS-448** Add code coverage checking using [nyc](https://github.com/istanbuljs/nyc).

## [v1.3.0] - 2018-03-29

### Deprecated
- discover-s3-granules is deprecated. The functionality is provided by the discover-granules task
### Fixed
- **CUMULUS-331:** Fix aws.downloadS3File to handle non-existent key
- Using test ftp provider for discover-granules testing [CUMULUS-427]
- **CUMULUS-304: "Add AWS API throttling to pdr-status-check task"** Added concurrency limit on SFN API calls.  The default concurrency is 10 and is configurable through Lambda environment variable CONCURRENCY.
- **CUMULUS-414: "Schema validation not being performed on many tasks"** revised npm build scripts of tasks that use cumulus-message-adapter to place schema directories into dist directories.
- **CUMULUS-301:** Update all tests to use test-data package for testing data.
- **CUMULUS-271: "Empty response body from rules PUT endpoint"** Added the updated rule to response body.
- Increased memory allotment for `CustomBootstrap` lambda function. Resolves failed deployments where `CustomBootstrap` lambda function was failing with error `Process exited before completing request`. This was causing deployments to stall, fail to update and fail to rollback. This error is thrown when the lambda function tries to use more memory than it is allotted.
- Cumulus repository folders structure updated:
  - removed the `cumulus` folder altogether
  - moved `cumulus/tasks` to `tasks` folder at the root level
  - moved the tasks that are not converted to use CMA to `tasks/.not_CMA_compliant`
  - updated paths where necessary

### Added
- `@cumulus/integration-tests` - Added support for testing the output of an ECS activity as well as a Lambda function.

## [v1.2.0] - 2018-03-20

### Fixed
- Update vulnerable npm packages [CUMULUS-425]
- `@cumulus/api`: `kinesis-consumer.js` uses `sf-scheduler.js#schedule` instead of placing a message directly on the `startSF` SQS queue. This is a fix for [CUMULUS-359](https://bugs.earthdata.nasa.gov/browse/CUMULUS-359) because `sf-scheduler.js#schedule` looks up the provider and collection data in DynamoDB and adds it to the `meta` object of the enqueued message payload.
- `@cumulus/api`: `kinesis-consumer.js` catches and logs errors instead of doing an error callback. Before this change, `kinesis-consumer` was failing to process new records when an existing record caused an error because it would call back with an error and stop processing additional records. It keeps trying to process the record causing the error because it's "position" in the stream is unchanged. Catching and logging the errors is part 1 of the fix. Proposed part 2 is to enqueue the error and the message on a "dead-letter" queue so it can be processed later ([CUMULUS-413](https://bugs.earthdata.nasa.gov/browse/CUMULUS-413)).
- **CUMULUS-260: "PDR page on dashboard only shows zeros."** The PDR stats in LPDAAC are all 0s, even if the dashboard has been fixed to retrieve the correct fields.  The current version of pdr-status-check has a few issues.
  - pdr is not included in the input/output schema.  It's available from the input event.  So the pdr status and stats are not updated when the ParsePdr workflow is complete.  Adding the pdr to the input/output of the task will fix this.
  - pdr-status-check doesn't update pdr stats which prevent the real time pdr progress from showing up in the dashboard. To solve this, added lambda function sf-sns-report which is copied from @cumulus/api/lambdas/sf-sns-broadcast with modification, sf-sns-report can be used to report step function status anywhere inside a step function.  So add step sf-sns-report after each pdr-status-check, we will get the PDR status progress at real time.
  - It's possible an execution is still in the queue and doesn't exist in sfn yet.  Added code to handle 'ExecutionDoesNotExist' error when checking the execution status.
- Fixed `aws.cloudwatchevents()` typo in `packages/ingest/aws.js`. This typo was the root cause of the error: `Error: Could not process scheduled_ingest, Error: : aws.cloudwatchevents is not a constructor` seen when trying to update a rule.


### Removed

- `@cumulus/ingest/aws`: Remove queueWorkflowMessage which is no longer being used by `@cumulus/api`'s `kinesis-consumer.js`.

## [v1.1.4] - 2018-03-15

### Added
- added flag `useList` to parse-pdr [CUMULUS-404]

### Fixed

- Pass encrypted password to the ApiGranule Lambda function [CUMULUS-424]


## [v1.1.3] - 2018-03-14
### Fixed
- Changed @cumulus/deployment package install behavior. The build process will happen after installation

## [v1.1.2] - 2018-03-14

### Added
- added tools to @cumulus/integration-tests for local integration testing
- added end to end testing for discovering and parsing of PDRs
- `yarn e2e` command is available for end to end testing
### Fixed

- **CUMULUS-326: "Occasionally encounter "Too Many Requests" on deployment"** The api gateway calls will handle throttling errors
- **CUMULUS-175: "Dashboard providers not in sync with AWS providers."** The root cause of this bug - DynamoDB operations not showing up in Elasticsearch - was shared by collections and rules. The fix was to update providers', collections' and rules; POST, PUT and DELETE endpoints to operate on DynamoDB and using DynamoDB streams to update Elasticsearch. The following packages were made:
  - `@cumulus/deployment` deploys DynamoDB streams for the Collections, Providers and Rules tables as well as a new lambda function called `dbIndexer`. The `dbIndexer` lambda has an event source mapping which listens to each of the DynamoDB streams. The dbIndexer lambda receives events referencing operations on the DynamoDB table and updates the elasticsearch cluster accordingly.
  - The `@cumulus/api` endpoints for collections, providers and rules _only_ query DynamoDB, with the exception of LIST endpoints and the collections' GET endpoint.

### Updated
- Broke up `kes.override.js` of @cumulus/deployment to multiple modules and moved to a new location
- Expanded @cumulus/deployment test coverage
- all tasks were updated to use cumulus-message-adapter-js 1.0.1
- added build process to integration-tests package to babelify it before publication
- Update @cumulus/integration-tests lambda.js `getLambdaOutput` to return the entire lambda output. Previously `getLambdaOutput` returned only the payload.

## [v1.1.1] - 2018-03-08

### Removed
- Unused queue lambda in api/lambdas [CUMULUS-359]

### Fixed
- Kinesis message content is passed to the triggered workflow [CUMULUS-359]
- Kinesis message queues a workflow message and does not write to rules table [CUMULUS-359]

## [v1.1.0] - 2018-03-05

### Added

- Added a `jlog` function to `common/test-utils` to aid in test debugging
- Integration test package with command line tool [CUMULUS-200] by @laurenfrederick
- Test for FTP `useList` flag [CUMULUS-334] by @kkelly51

### Updated
- The `queue-pdrs` task now uses the [cumulus-message-adapter-js](https://github.com/nasa/cumulus-message-adapter-js)
  library
- Updated the `queue-pdrs` JSON schemas
- The test-utils schema validation functions now throw an error if validation
  fails
- The `queue-granules` task now uses the [cumulus-message-adapter-js](https://github.com/nasa/cumulus-message-adapter-js)
  library
- Updated the `queue-granules` JSON schemas

### Removed
- Removed the `getSfnExecutionByName` function from `common/aws`
- Removed the `getGranuleStatus` function from `common/aws`

## [v1.0.1] - 2018-02-27

### Added
- More tests for discover-pdrs, dicover-granules by @yjpa7145
- Schema validation utility for tests by @yjpa7145

### Changed
- Fix an FTP listing bug for servers that do not support STAT [CUMULUS-334] by @kkelly51

## [v1.0.0] - 2018-02-23

[Unreleased]: https://github.com/nasa/cumulus/compare/v1.13.0...HEAD
[v1.13.0]: https://github.com/nasa/cumulus/compare/v1.12.1...v1.13.0
[v1.12.1]: https://github.com/nasa/cumulus/compare/v1.12.0...v1.12.1
[v1.12.0]: https://github.com/nasa/cumulus/compare/v1.11.3...v1.12.0
[v1.11.3]: https://github.com/nasa/cumulus/compare/v1.11.2...v1.11.3
[v1.11.2]: https://github.com/nasa/cumulus/compare/v1.11.1...v1.11.2
[v1.11.1]: https://github.com/nasa/cumulus/compare/v1.11.0...v1.11.1
[v1.11.0]: https://github.com/nasa/cumulus/compare/v1.10.4...v1.11.0
[v1.10.4]: https://github.com/nasa/cumulus/compare/v1.10.3...v1.10.4
[v1.10.3]: https://github.com/nasa/cumulus/compare/v1.10.2...v1.10.3
[v1.10.2]: https://github.com/nasa/cumulus/compare/v1.10.1...v1.10.2
[v1.10.1]: https://github.com/nasa/cumulus/compare/v1.10.0...v1.10.1
[v1.10.0]: https://github.com/nasa/cumulus/compare/v1.9.1...v1.10.0
[v1.9.1]: https://github.com/nasa/cumulus/compare/v1.9.0...v1.9.1
[v1.9.0]: https://github.com/nasa/cumulus/compare/v1.8.1...v1.9.0
[v1.8.1]: https://github.com/nasa/cumulus/compare/v1.8.0...v1.8.1
[v1.8.0]: https://github.com/nasa/cumulus/compare/v1.7.0...v1.8.0
[v1.7.0]: https://github.com/nasa/cumulus/compare/v1.6.0...v1.7.0
[v1.6.0]: https://github.com/nasa/cumulus/compare/v1.5.5...v1.6.0
[v1.5.5]: https://github.com/nasa/cumulus/compare/v1.5.4...v1.5.5
[v1.5.4]: https://github.com/nasa/cumulus/compare/v1.5.3...v1.5.4
[v1.5.3]: https://github.com/nasa/cumulus/compare/v1.5.2...v1.5.3
[v1.5.2]: https://github.com/nasa/cumulus/compare/v1.5.1...v1.5.2
[v1.5.1]: https://github.com/nasa/cumulus/compare/v1.5.0...v1.5.1
[v1.5.0]: https://github.com/nasa/cumulus/compare/v1.4.1...v1.5.0
[v1.4.1]: https://github.com/nasa/cumulus/compare/v1.4.0...v1.4.1
[v1.4.0]: https://github.com/nasa/cumulus/compare/v1.3.0...v1.4.0
[v1.3.0]: https://github.com/nasa/cumulus/compare/v1.2.0...v1.3.0
[v1.2.0]: https://github.com/nasa/cumulus/compare/v1.1.4...v1.2.0
[v1.1.4]: https://github.com/nasa/cumulus/compare/v1.1.3...v1.1.4
[v1.1.3]: https://github.com/nasa/cumulus/compare/v1.1.2...v1.1.3
[v1.1.2]: https://github.com/nasa/cumulus/compare/v1.1.1...v1.1.2
[v1.1.1]: https://github.com/nasa/cumulus/compare/v1.0.1...v1.1.1
[v1.1.0]: https://github.com/nasa/cumulus/compare/v1.0.1...v1.1.0
[v1.0.1]: https://github.com/nasa/cumulus/compare/v1.0.0...v1.0.1
[v1.0.0]: https://github.com/nasa/cumulus/compare/pre-v1-release...v1.0.0<|MERGE_RESOLUTION|>--- conflicted
+++ resolved
@@ -25,16 +25,14 @@
   - Added additional `ems` configuration parameters for sending the ingest reports to EMS
   - Added functionality to send daily ingest reports to EMS
 
-<<<<<<< HEAD
 ### Fixed
 
 - **CUMULUS-1319**
   - Fixed a bug where granule ingest times were not being stored to the database
-=======
+
 - **CUMULUS-796**
   - Added production information (collection ShortName and Version, granuleId) to EMS distribution report
   - Added functionality to send daily distribution reports to EMS
->>>>>>> 71a7422d
 
 ## [v1.13.0] - 2019-5-20
 
