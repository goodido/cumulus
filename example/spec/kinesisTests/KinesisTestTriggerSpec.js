'use strict';

const { s3 } = require('@cumulus/common/aws');

jasmine.DEFAULT_TIMEOUT_INTERVAL = 550000;

const {
  LambdaStep,
  waitForCompletedExecution
} = require('@cumulus/integration-tests');
const { randomString } = require('@cumulus/common/test-utils');

const { loadConfig } = require('../helpers/testUtils');
const {
  createOrUseTestStream,
  getShardIterator,
  getRecords,
  putRecordOnStream,
  tryCatchExit,
  waitForActiveStream,
  waitForTestSf
} = require('../helpers/kinesisHelpers');

const record = require('../../data/records/L2_HR_PIXC_product_0001-of-4154.json');

const granuleId = record.product.name;
const recordIdentifier = randomString();
record.identifier = recordIdentifier;

const testConfig = loadConfig();
const cnmResponseStreamName = `${testConfig.stackName}-cnmResponseStream`;

const lambdaStep = new LambdaStep();
const streamName = testConfig.streamName;

const recordFile = record.product.files[0];
const expectedTranslatePayload = {
  cnm: {
    product: record.product,
    identifier: recordIdentifier,
    bucket: record.bucket,
    provider: record.provider,
    collection: record.collection
  },
  granules: [
    {
      granuleId: record.product.name,
      files: [
        {
          path: 'cumulus-test-data/pdrs',
          url_path: recordFile.uri,
          bucket: record.bucket,
          name: recordFile.name,
          size: recordFile.size
        }
      ]
    }
  ]
};

const fileData = expectedTranslatePayload.granules[0].files[0];
const filePrefix = `file-staging/${testConfig.stackName}/L2_HR_PIXC___000`;

const fileDataWithFilename = {
  ...fileData,
  filename: `s3://${testConfig.buckets.private.name}/${filePrefix}/${recordFile.name}`,
  bucket: testConfig.buckets.private.name,
  url_path: '',
  fileStagingDir: filePrefix
};

const expectedSyncGranulesPayload = {
  granules: [
    {
      granuleId: granuleId,
      dataType: 'L2_HR_PIXC',
      version: '000',
      files: [fileDataWithFilename]
    }
  ]
};

<<<<<<< HEAD
// This should be removed once https://github.com/facebook/jest/issues/2713
// is fixed.
function tryCatchExit(fn, ...args) {
  try {
    return fn.apply(this, args);
  }
  catch (error) {
    console.log(error);
    console.log('Tests conditions can\'t get met...exiting.');
    process.exit(1); // eslint-disable-line no-process-exit
  }
  return null;
}
=======
>>>>>>> 6623a202

// When kinesis-type rules exist, the Cumulus lambda kinesisConsumer is
// configured to trigger workflows when new records arrive on a Kinesis
// stream. When a record appears on the stream, the kinesisConsumer lambda
// triggers workflows associated with the kinesis-type rules.
describe('The Cloud Notification Mechanism Kinesis workflow', () => {
  const maxWaitTime = 1000 * 60 * 4;
  let executionStatus;
  let s3FileHead;
  let responseStreamShardIterator;

  afterAll(async () => {
    await s3().deleteObject({
      Bucket: testConfig.buckets.private.name,
      Key: `${filePrefix}/${fileData.name}`
    }).promise();
  });

  beforeAll(async () => {
    await tryCatchExit(async () => {
      await createOrUseTestStream(streamName);
      await createOrUseTestStream(cnmResponseStreamName);

      console.log(`\nWaiting for active streams: '${streamName}' and '${cnmResponseStreamName}'.`);
      await waitForActiveStream(streamName);
      await waitForActiveStream(cnmResponseStreamName);
    });
  });

  describe('Workflow executes successfully', () => {
    let workflowExecution;

    beforeAll(async () => {
      await tryCatchExit(async () => {
        console.log(`Dropping record onto  ${streamName}, recordIdentifier: ${recordIdentifier}.`);
        await putRecordOnStream(streamName, record);

        console.log(`Fetching shard iterator for response stream  '${cnmResponseStreamName}'.`);
        // get shard iterator for the response stream so we can process any new records sent to it
        responseStreamShardIterator = await getShardIterator(cnmResponseStreamName);

        console.log('Waiting for step function to start...');
        workflowExecution = await waitForTestSf(recordIdentifier, maxWaitTime);

        console.log(`Waiting for completed execution of ${workflowExecution.executionArn}.`);
        executionStatus = await waitForCompletedExecution(workflowExecution.executionArn);
      });
    });

    it('executes successfully', () => {
      expect(executionStatus).toEqual('SUCCEEDED');
    });

    describe('the TranslateMessage Lambda', () => {
      let lambdaOutput;

      beforeAll(async () => {
        lambdaOutput = await lambdaStep.getStepOutput(workflowExecution.executionArn, 'CNMToCMA');
      });

      it('outputs the expectedTranslatePayload object', () => {
        expect(lambdaOutput.payload).toEqual(expectedTranslatePayload);
      });
    });

    describe('the SyncGranule Lambda', () => {
      let lambdaOutput;

      beforeAll(async () => {
        lambdaOutput = await lambdaStep.getStepOutput(workflowExecution.executionArn, 'SyncGranule');
      });

      it('outputs the granules object', () => {
        expect(lambdaOutput.payload).toEqual(expectedSyncGranulesPayload);
      });

      it('syncs data to s3 target location.', async () => {
        s3FileHead = await s3().headObject({
          Bucket: testConfig.buckets.private.name,
          Key: `${filePrefix}/${fileData.name}`
        }).promise();
        expect(new Date() - s3FileHead.LastModified < maxWaitTime).toBeTruthy();
      });
    });

    describe('the CnmResponse Lambda', () => {
      let lambdaOutput;

      beforeAll(async () => {
        lambdaOutput = await lambdaStep.getStepOutput(workflowExecution.executionArn, 'CnmResponse');
      });

      it('outputs the expected object', () => {
        const actualPayload = lambdaOutput.payload;
        delete actualPayload.processCompleteTime;

        expect(actualPayload).toEqual({
          productSize: recordFile.size,
          bucket: record.bucket,
          collection: record.collection,
          provider: record.provider,
          identifier: recordIdentifier,
          response: {
            status: 'SUCCESS'
          }
        });
      });

      it('writes a message to the response stream', async () => {
        const newResponseStreamRecords = await getRecords(responseStreamShardIterator);
        const parsedRecords = newResponseStreamRecords.Records.map((r) => JSON.parse(r.Data.toString()));
        const responseRecord = parsedRecords.find((r) => r.identifier === recordIdentifier);
        expect(responseRecord.identifier).toEqual(recordIdentifier);
        expect(responseRecord.response.status).toEqual('SUCCESS');
      });
    });
  });

  describe('Workflow fails because TranslateMessage fails', () => {
    let workflowExecution;
    const badRecord = { ...record };
    const badRecordIdentifier = randomString();
    badRecord.identifier = badRecordIdentifier;
    delete badRecord.product;

    beforeAll(async () => {
      await tryCatchExit(async () => {
        console.log(`Dropping bad record onto ${streamName}, recordIdentifier: ${badRecordIdentifier}.`);
        await putRecordOnStream(streamName, badRecord);

        console.log(`Fetching shard iterator for response stream  '${cnmResponseStreamName}'.`);
        // get shard iterator for the response stream so we can process any new records sent to it
        responseStreamShardIterator = await getShardIterator(cnmResponseStreamName);

        console.log('Waiting for step function to start...');
        workflowExecution = await waitForTestSf(badRecordIdentifier, maxWaitTime);

        console.log(`Waiting for completed execution of ${workflowExecution.executionArn}.`);
        executionStatus = await waitForCompletedExecution(workflowExecution.executionArn);
      });
    });

    it('executes but fails', () => {
      expect(executionStatus).toEqual('FAILED');
    });

    it('sends the error to the CnmResponse task', async () => {
      const CnmResponseInput = await lambdaStep.getStepInput(workflowExecution.executionArn, 'CnmResponse');
      expect(CnmResponseInput.exception.Error).toEqual('cumulus_message_adapter.message_parser.MessageAdapterException');
      expect(JSON.parse(CnmResponseInput.exception.Cause).errorMessage).toMatch(/An error occurred in the Cumulus Message Adapter: .+/);
    });

    it('outputs the record', async () => {
      const lambdaOutput = await lambdaStep.getStepOutput(workflowExecution.executionArn, 'CnmResponse', 'failure');
      expect(lambdaOutput.error).toEqual('cumulus_message_adapter.message_parser.MessageAdapterException');
      expect(lambdaOutput.cause).toMatch(/.+An error occurred in the Cumulus Message Adapter: .+/);
    });

    it('writes a failure message to the response stream', async () => {
      const newResponseStreamRecords = await getRecords(responseStreamShardIterator);
      const parsedRecords = newResponseStreamRecords.Records.map((r) => JSON.parse(r.Data.toString()));
      // TODO(aimee): This should check the record identifier is equal to bad
      // record identifier, but this requires a change to cnmresponse task
      expect(parsedRecords[parsedRecords.length - 1].response.status).toEqual('FAILURE');
    });
  });
});<|MERGE_RESOLUTION|>--- conflicted
+++ resolved
@@ -80,23 +80,6 @@
   ]
 };
 
-<<<<<<< HEAD
-// This should be removed once https://github.com/facebook/jest/issues/2713
-// is fixed.
-function tryCatchExit(fn, ...args) {
-  try {
-    return fn.apply(this, args);
-  }
-  catch (error) {
-    console.log(error);
-    console.log('Tests conditions can\'t get met...exiting.');
-    process.exit(1); // eslint-disable-line no-process-exit
-  }
-  return null;
-}
-=======
->>>>>>> 6623a202
-
 // When kinesis-type rules exist, the Cumulus lambda kinesisConsumer is
 // configured to trigger workflows when new records arrive on a Kinesis
 // stream. When a record appears on the stream, the kinesisConsumer lambda
