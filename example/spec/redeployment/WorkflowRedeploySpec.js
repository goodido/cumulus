'use strict';

const fs = require('fs');
const { promisify } = require('util');

const {
  buildAndStartWorkflow,
  waitForCompletedExecution,
  api: apiTestUtils
} = require('@cumulus/integration-tests');

const {
  loadConfig,
  redeploy
} = require('../helpers/testUtils');

const { restoreConfigYml } = require('../helpers/configUtils');

const {
  removeWorkflow,
  removeTaskFromWorkflow
} = require('../helpers/workflowUtils');

const workflowsYmlFile = './workflows.yml';
const workflowsYmlCopyFile = './workflowsCopy.yml';
const config = loadConfig();


describe('When a workflow', () => {
  beforeAll(
    () => promisify(fs.copyFile)(workflowsYmlFile, workflowsYmlCopyFile),
    15 * 60 * 1000 // Timeout after 15 minutes
  );

  afterAll(
    () => {
      // Restore workflows.yml to original and redeploy for next time tests are run
      restoreConfigYml(workflowsYmlFile, workflowsYmlCopyFile);
      return redeploy(config);
    },
    15 * 60 * 1000 // Timeout after 15 minutes
  );

  describe('is updated and deployed during a workflow execution', () => {
    let workflowExecutionArn = null;
    let workflowStatus = null;

    beforeAll(async () => {
      // Kick off the workflow, don't wait for completion
      workflowExecutionArn = await buildAndStartWorkflow(
        config.stackName,
        config.bucket,
        'WaitForDeployWorkflow'
      );

      removeTaskFromWorkflow('WaitForDeployWorkflow', 'HelloWorld', workflowsYmlFile);

      await redeploy(config);

      workflowStatus = await waitForCompletedExecution(workflowExecutionArn);
    });

    it('the workflow executes successfully', () => {
      expect(workflowStatus).toEqual('SUCCEEDED');
    });

    describe('When querying the workflow via the API', () => {
      let executionStatus;

      beforeAll(async () => {
        executionStatus = await apiTestUtils.getExecutionStatus({
          prefix: config.stackName,
          arn: workflowExecutionArn
        });
      });

      it('the execution is returned', () => {
        expect(executionStatus.execution).toBeTruthy();
        expect(executionStatus.execution.executionArn).toEqual(workflowExecutionArn);
      });

      it('the execution steps show the original workflow steps', () => {
        console.log(`executionStatus.executionHistory.events ${JSON.stringify(executionStatus.executionHistory.events, null, 2)}`);
        const helloWorldScheduledEvents = executionStatus.executionHistory.events.filter((event) =>
<<<<<<< HEAD
          event.type === 'LambdaFunctionScheduled'
            && event.lambdaFunctionScheduledEventDetails.resource.includes('HelloWorld'));
=======
          event.type === 'LambdaFunctionScheduled' &&
          event.resource.includes('HelloWorld'));
>>>>>>> af944ddf

        expect(helloWorldScheduledEvents.length).toEqual(1);
      });
    });
  });

  describe('is removed and deployed during a workflow execution', () => {
    let workflowExecutionArn = null;
    let workflowStatus = null;

    beforeAll(async () => {
      // Kick off the workflow, don't wait for completion
      workflowExecutionArn = await buildAndStartWorkflow(
        config.stackName,
        config.bucket,
        'WaitForDeployWorkflow'
      );

      // Remove the WaitForDeployWorkflow workflow from workflows.yml
      removeWorkflow('WaitForDeployWorkflow', workflowsYmlFile);

      await redeploy(config);

      // Wait for the execution to reach a non-RUNNING state
      await waitForCompletedExecution(workflowExecutionArn);

      workflowStatus = await apiTestUtils.getExecution({
        prefix: config.stackName,
        arn: workflowExecutionArn
      });
    });

    it('the workflow has executed successfully and is returned when querying the API', () => {
      expect(workflowStatus).toBeTruthy();
      expect(workflowStatus.arn).toEqual(workflowExecutionArn);
      expect(workflowStatus.status).toEqual('completed');
    });
  });
});<|MERGE_RESOLUTION|>--- conflicted
+++ resolved
@@ -82,13 +82,8 @@
       it('the execution steps show the original workflow steps', () => {
         console.log(`executionStatus.executionHistory.events ${JSON.stringify(executionStatus.executionHistory.events, null, 2)}`);
         const helloWorldScheduledEvents = executionStatus.executionHistory.events.filter((event) =>
-<<<<<<< HEAD
           event.type === 'LambdaFunctionScheduled'
-            && event.lambdaFunctionScheduledEventDetails.resource.includes('HelloWorld'));
-=======
-          event.type === 'LambdaFunctionScheduled' &&
-          event.resource.includes('HelloWorld'));
->>>>>>> af944ddf
+            && event.resource.includes('HelloWorld'));
 
         expect(helloWorldScheduledEvents.length).toEqual(1);
       });
