RetryPassWorkflow:
<<<<<<< HEAD
  Comment: "Tests Retry Configurations"
=======
  Comment: 'Tests Retry Configurations'
>>>>>>> d4ac5595
  StartAt: HelloWorld
  States:
    HelloWorld:
      Parameters:
        cma:
          event.$: "$"
          task_config:
            fail: true
            passOnRetry: true
            bucket: "{$.meta.buckets.internal.name}"
            execution: "{$.cumulus_meta.execution_name}"
      Type: Task
      Resource: ${HelloWorldLambdaFunction.Arn}
      Retry:
        - ErrorEquals:
            - States.ALL
          IntervalSeconds: 2
          MaxAttempts: 3
      End: true

HelloWorldFailWorkflow:
<<<<<<< HEAD
  Comment: "Failing Hello World Workflow"
=======
  Comment: 'Failing Hello World Workflow'
>>>>>>> d4ac5595
  StartAt: HelloWorld
  States:
    HelloWorld:
      Parameters:
        cma:
          event.$: "$"
          task_config:
            fail: true
      Type: Task
      Resource: ${HelloWorldLambdaFunction.Arn}
      Retry:
<<<<<<< HEAD
        - ErrorEquals:
=======
        - &LambdaServiceExceptionRetry
          ErrorEquals:
>>>>>>> d4ac5595
            - Lambda.ServiceException
            - Lambda.AWSLambdaException
            - Lambda.SdkClientException
          IntervalSeconds: 2
          MaxAttempts: 6
          BackoffRate: 2
      End: true

RetryFailWorkflow:
<<<<<<< HEAD
  Comment: "Tests Retries and Fail"
=======
  Comment: 'Tests Retries and Fail'
>>>>>>> d4ac5595
  StartAt: HelloWorld
  States:
    HelloWorld:
      Parameters:
        cma:
          event.$: "$"
          task_config:
            fail: true
      Type: Task
      Resource: ${HelloWorldLambdaFunction.Arn}
      Retry:
        - ErrorEquals:
            - States.ALL
          IntervalSeconds: 2
          BackoffRate: 2
          MaxAttempts: 3
      End: true<|MERGE_RESOLUTION|>--- conflicted
+++ resolved
@@ -1,9 +1,5 @@
 RetryPassWorkflow:
-<<<<<<< HEAD
   Comment: "Tests Retry Configurations"
-=======
-  Comment: 'Tests Retry Configurations'
->>>>>>> d4ac5595
   StartAt: HelloWorld
   States:
     HelloWorld:
@@ -25,11 +21,7 @@
       End: true
 
 HelloWorldFailWorkflow:
-<<<<<<< HEAD
   Comment: "Failing Hello World Workflow"
-=======
-  Comment: 'Failing Hello World Workflow'
->>>>>>> d4ac5595
   StartAt: HelloWorld
   States:
     HelloWorld:
@@ -41,12 +33,8 @@
       Type: Task
       Resource: ${HelloWorldLambdaFunction.Arn}
       Retry:
-<<<<<<< HEAD
-        - ErrorEquals:
-=======
         - &LambdaServiceExceptionRetry
           ErrorEquals:
->>>>>>> d4ac5595
             - Lambda.ServiceException
             - Lambda.AWSLambdaException
             - Lambda.SdkClientException
@@ -56,11 +44,7 @@
       End: true
 
 RetryFailWorkflow:
-<<<<<<< HEAD
   Comment: "Tests Retries and Fail"
-=======
-  Comment: 'Tests Retries and Fail'
->>>>>>> d4ac5595
   StartAt: HelloWorld
   States:
     HelloWorld:
