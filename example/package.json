{
  "name": "cumulus-integration-tests",
  "version": "1.17.0",
  "description": "Cumulus Integration Test Deployment",
  "private": true,
  "main": "index.js",
  "engines": {
    "node": ">=8.10.0"
  },
  "scripts": {
    "test": "jasmine && npm run parallel-tests",
    "parallel-tests": "sh scripts/tests-parallel.sh",
    "redeploy-test": "jasmine spec/standalone/redeployment/*.js",
    "all-tests": "npm run parallel-tests && jasmine && npm run redeploy-test",
    "compile-all": "npm run compile-iam && npm run compile-db && npm run compile-app",
    "compile-app": "kes cf compile --kes-folder app --region us-east-1 --deployment $DEPLOYMENT --template node_modules/@cumulus/deployment/app --profile $AWS_PROFILE --cf-file ./overrides/app/cloudformation.template.yml",
    "compile-iam": "kes cf compile --kes-folder app --region us-east-1 --deployment $DEPLOYMENT --template node_modules/@cumulus/deployment/iam --profile $AWS_PROFILE",
    "compile-db": "kes cf compile --kes-folder app --region us-east-1 --deployment $DEPLOYMENT --template node_modules/@cumulus/deployment/db  --profile $AWS_PROFILE",
    "deploy-all": "npm run deploy-iam && npm run deploy-db && npm run deploy-app",
    "deploy-app": "kes cf deploy --kes-folder app --region us-east-1 --deployment $DEPLOYMENT --template node_modules/@cumulus/deployment/app --profile $AWS_PROFILE --cf-file ./overrides/app/cloudformation.template.yml",
    "deploy-iam": "kes cf deploy --kes-folder app --region us-east-1 --deployment $DEPLOYMENT --template node_modules/@cumulus/deployment/iam  --profile $AWS_PROFILE",
    "deploy-db": "kes cf deploy --kes-folder app --region us-east-1 --deployment $DEPLOYMENT --template node_modules/@cumulus/deployment/db  --profile $AWS_PROFILE",
    "prepare": "for x in lambdas/*; do (cd $x && zip lambda.zip index.js); done"
  },
  "author": "Cumulus Authors",
  "license": "Apache-2.0",
  "babel": {
    "presets": [
      [
        "env",
        {
          "targets": {
            "node": "6.10"
          }
        }
      ]
    ]
  },
  "dependencies": {
    "@cumulus/api": "1.17.0",
    "@cumulus/checksum": "1.17.0",
    "@cumulus/cmrjs": "1.17.0",
    "@cumulus/common": "1.17.0",
    "@cumulus/deployment": "1.17.0",
    "@cumulus/discover-granules": "1.17.0",
    "@cumulus/discover-pdrs": "1.17.0",
    "@cumulus/files-to-granules": "1.17.0",
    "@cumulus/hello-world": "1.17.0",
    "@cumulus/integration-tests": "1.17.0",
    "@cumulus/move-granules": "1.17.0",
    "@cumulus/parse-pdr": "1.17.0",
    "@cumulus/pdr-status-check": "1.17.0",
    "@cumulus/post-to-cmr": "1.17.0",
    "@cumulus/queue-granules": "1.17.0",
    "@cumulus/queue-pdrs": "1.17.0",
    "@cumulus/sf-sns-report": "1.17.0",
    "@cumulus/sync-granule": "1.17.0",
    "@cumulus/test-processing": "1.17.0",
    "aws-sdk": "^2.585.0",
    "ssh2-streams": "^0.4.8"
  },
  "devDependencies": {
<<<<<<< HEAD
    "@cumulus/test-data": "1.16.1",
=======
    "@cumulus/test-data": "1.17.0",
>>>>>>> c7a6e4c0
    "execa": "^1.0.0",
    "fs-extra": "7.0.0",
    "got": "^9.6.0",
    "jasmine": "^3.1.0",
    "jasmine-console-reporter": "^2.0.1",
    "jasmine-reporters": "^2.3.2",
    "js-yaml": "^3.13.1",
    "lodash.assignin": "^4.2.0",
    "lodash.chunk": "^4.2.0",
    "lodash.clonedeep": "^4.5.0",
    "lodash.difference": "^4.5.0",
    "lodash.get": "^4.4.2",
    "lodash.includes": "^4.3.0",
    "lodash.intersection": "^4.4.0",
    "lodash.isnumber": "^3.0.3",
    "lodash.isobject": "^3.0.2",
    "lodash.isstring": "^4.0.1",
    "lodash.merge": "^4.6.2",
    "lodash.unset": "^4.5.2",
    "mime-types": "^2.1.22",
    "moment": "^2.22.2",
    "p-retry": "^2.0.0",
    "p-timeout": "2.0.1",
    "parallel": "^1.2.0",
    "tempy": "^0.2.1",
    "uuid": "^3.2.1"
  }
}<|MERGE_RESOLUTION|>--- conflicted
+++ resolved
@@ -60,11 +60,7 @@
     "ssh2-streams": "^0.4.8"
   },
   "devDependencies": {
-<<<<<<< HEAD
-    "@cumulus/test-data": "1.16.1",
-=======
     "@cumulus/test-data": "1.17.0",
->>>>>>> c7a6e4c0
     "execa": "^1.0.0",
     "fs-extra": "7.0.0",
     "got": "^9.6.0",
