--- conflicted
+++ resolved
@@ -232,27 +232,6 @@
 }
 
 function fakeAccessTokenFactory(params = {}) {
-<<<<<<< HEAD
-  return Object.assign(
-    {
-      accessToken: randomString(),
-      refreshToken: randomString(),
-      username: randomString(),
-      expirationTime: Date.now() + (60 * 60 * 1000)
-    },
-    params
-  );
-}
-
-async function createAccessToken({ accessTokenModel, userModel }) {
-  const userRecord = fakeUserFactory();
-  await userModel.create(userRecord);
-
-  const accessTokenRecord = fakeAccessTokenFactory({ username: userRecord.userName });
-  await accessTokenModel.create(accessTokenRecord);
-
-  return createJwtToken(accessTokenRecord);
-=======
   return {
     accessToken: randomString(),
     refreshToken: randomString(),
@@ -260,7 +239,16 @@
     expirationTime: Date.now() + (60 * 60 * 1000),
     ...params
   };
->>>>>>> 29793578
+}
+
+async function createAccessToken({ accessTokenModel, userModel }) {
+  const userRecord = fakeUserFactory();
+  await userModel.create(userRecord);
+
+  const accessTokenRecord = fakeAccessTokenFactory({ username: userRecord.userName });
+  await accessTokenModel.create(accessTokenRecord);
+
+  return createJwtToken(accessTokenRecord);
 }
 
 module.exports = {
