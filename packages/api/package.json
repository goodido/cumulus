--- conflicted
+++ resolved
@@ -56,11 +56,7 @@
     "@elastic/elasticsearch": "^5.6.20",
     "@mapbox/dyno": "^1.4.2",
     "ajv": "^5.2.2",
-<<<<<<< HEAD
-    "aws-elasticsearch-connector": "8.1.3",
-=======
     "aws-elasticsearch-connector": "^8.1.3",
->>>>>>> d4ac5595
     "aws-sdk": "^2.238.1",
     "aws-serverless-express": "^3.3.5",
     "body-parser": "^1.18.3",
