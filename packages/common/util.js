--- conflicted
+++ resolved
@@ -91,28 +91,6 @@
 };
 
 /**
-<<<<<<< HEAD
- * Update the stack of an error
- *
- * @param {Error} error - an Error
- * @param {string} stack - a stack trace
- */
-exports.setErrorStack = (error, stack) => {
-  // eslint-disable-next-line no-param-reassign
-  error.stack = [
-    error.stack.split('\n')[0],
-    ...stack.split('\n').slice(1)
-  ].join('\n');
-};
-
-exports.renameProperty = (from, to, obj) => {
-  const newObj = { ...obj, [to]: obj[from] };
-  delete newObj[from];
-  return newObj;
-};
-
-exports.removeNilProperties = (obj) => omitBy(obj, isNil);
-=======
  * Creates a function that returns the opposite of the predicate function.
  *
  * @param {Function} predicate - the predicate to negate
@@ -132,4 +110,42 @@
  * @returns {boolean}
  */
 exports.isNil = (x) => exports.isNull(x) || exports.isUndefined(x);
->>>>>>> 9e1733e8
+
+/**
+ * Replace the stack of an error
+ *
+ * Note: This mutates the error that was passed in.
+ *
+ * @param {Error} error - an Error
+ * @param {string} newStack - a stack trace
+ */
+exports.setErrorStack = (error, newStack) => {
+  // eslint-disable-next-line no-param-reassign
+  error.stack = [
+    error.stack.split('\n')[0],
+    ...newStack.split('\n').slice(1)
+  ].join('\n');
+};
+
+/**
+ * Rename an object property
+ *
+ * @param {string} from - old property name
+ * @param {string} to - new property name
+ * @param {Object} obj - object to update
+ * @returns {Object} a shallow clone of the object with updated property name
+ */
+exports.renameProperty = (from, to, obj) => {
+  const newObj = { ...obj, [to]: obj[from] };
+  delete newObj[from];
+  return newObj;
+};
+
+/**
+ * Remove properties whose values are `null` or `undefined`
+ *
+ * @param {Object} obj - object to update
+ * @returns {Object} a shallow clone of the object with `null` and `undefined`
+ *   properties removed
+ */
+exports.removeNilProperties = (obj) => omitBy(obj, isNil);