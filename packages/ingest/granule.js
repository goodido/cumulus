'use strict';

const crypto = require('crypto');
const fs = require('fs-extra');
const cloneDeep = require('lodash.clonedeep');
const flatten = require('lodash.flatten');
const groupBy = require('lodash.groupby');
const moment = require('moment');
const omit = require('lodash.omit');
const os = require('os');
const path = require('path');
const uuidv4 = require('uuid/v4');
const encodeurl = require('encodeurl');
const {
  aws,
  CollectionConfigStore,
  constructCollectionId,
  log,
  errors,
  file: { getFileChecksumFromStream }
} = require('@cumulus/common');
const { buildURL } = require('@cumulus/common/URLUtils');

const { sftpMixin } = require('./sftp');
const { ftpMixin } = require('./ftp');
const { httpMixin } = require('./http');
const { s3Mixin } = require('./s3');
const { baseProtocol } = require('./protocol');

/**
* The abstract Discover class
**/
class Discover {
  /**
  * Discover class constructor
  *
  * @param {Object} event - the cumulus event object
  **/
  constructor(event) {
    if (this.constructor === Discover) {
      throw new TypeError('Can not construct abstract class.');
    }

    this.buckets = event.config.buckets;
    this.collection = event.config.collection;
    this.provider = event.config.provider;
    this.useList = event.config.useList;
    this.event = event;

    this.port = this.provider.port;
    this.host = this.provider.host;
    this.path = this.collection.provider_path || '/';

    this.endpoint = buildURL({
      protocol: this.provider.protocol,
      host: this.provider.host,
      port: this.provider.port,
      path: this.path
    });

    this.username = this.provider.username;
    this.password = this.provider.password;

    // create hash with file regex as key
    this.regexes = {};
    this.collection.files.forEach((f) => {
      this.regexes[f.regex] = {
        collection: this.collection.name,
        bucket: this.buckets[f.bucket].name
      };
    });
  }

  /**
   * Receives a file object and adds granule-specific properties to it
   *
   * @param {Object} file - the file object
   * @returns {Object} Updated file with granuleId, bucket, and url_path information
   */
  setGranuleInfo(file) {
    const granuleIdMatch = file.name.match(this.collection.granuleIdExtraction);
    const granuleId = granuleIdMatch[1];

    const fileTypeConfig = this.fileTypeConfigForFile(file);

    // Return the file with granuleId, bucket, and url_path added
    return Object.assign(
      cloneDeep(file),
      {
        granuleId,
        bucket: this.buckets[fileTypeConfig.bucket].name,
        url_path: fileTypeConfig.url_path || this.collection.url_path || ''
      }
    );
  }

  /**
   * Search for a file type config in the collection config
   *
   * @param {Object} file - a file object
   * @returns {Object|undefined} a file type config object or undefined if none
   *   was found
   * @private
   */
  fileTypeConfigForFile(file) {
    return this.collection.files.find((fileTypeConfig) => file.name.match(fileTypeConfig.regex));
  }

  /**
   * Discover new granules
   *
   * @returns {Array<Object>} a list of discovered granules
   */
  async discover() {
    let discoveredFiles = [];
    try {
      discoveredFiles = (await this.list())
        // Make sure the file matches the granuleIdExtraction
        .filter((file) => file.name.match(this.collection.granuleIdExtraction))
        // Make sure there is a config for this type of file
        .filter((file) => this.fileTypeConfigForFile(file))
        // Add additional granule-related properties to the file
        .map((file) => this.setGranuleInfo(file));
    }
    catch (error) {
      log.error(`discover exception ${JSON.stringify(error)}`);
    }

    // Group the files by granuleId
    const filesByGranuleId = groupBy(discoveredFiles, (file) => file.granuleId);

    // Build and return the granules
    const granuleIds = Object.keys(filesByGranuleId);
    return granuleIds
      .map((granuleId) => ({
        granuleId,
        dataType: this.collection.dataType,
        version: this.collection.version,
        // Remove the granuleId property from each file
        files: filesByGranuleId[granuleId].map((file) => omit(file, 'granuleId'))
      }));
  }
}

/**
 * This is a base class for ingesting and parsing a single PDR
 * It must be mixed with a FTP or HTTP mixing to work
 *
 * @class
 * @abstract
 */
class Granule {
  /**
   * Constructor for abstract Granule class
   *
   * @param {Object} buckets - s3 buckets available from config
   * @param {Object} collection - collection configuration object
   * @param {Object} provider - provider configuration object
   * @param {string} fileStagingDir - staging directory on bucket to place files
   * @param {boolean} forceDownload - force download of a file
   * @param {boolean} duplicateHandling - duplicateHandling of a file
   */
  constructor(
    buckets,
    collection,
    provider,
    fileStagingDir = 'file-staging',
    forceDownload = false,
    duplicateHandling = 'error'
  ) {
    if (this.constructor === Granule) {
      throw new TypeError('Can not construct abstract class.');
    }

    this.buckets = buckets;
    this.collection = collection;
    this.provider = provider;

    this.port = this.provider.port;
    this.host = this.provider.host;
    this.username = this.provider.username;
    this.password = this.provider.password;
    this.checksumFiles = {};

    this.forceDownload = forceDownload;

    if (fileStagingDir && fileStagingDir[0] === '/') this.fileStagingDir = fileStagingDir.substr(1);
    else this.fileStagingDir = fileStagingDir;

    this.duplicateHandling = duplicateHandling;
  }

  /**
   * Ingest all files in a granule
   *
   * @param {Object} granule - granule object
   * @param {string} bucket - s3 bucket to use for files
   * @returns {Promise<Object>} return granule object
   */
  async ingest(granule, bucket) {
    // for each granule file
    // download / verify checksum / upload

    const stackName = process.env.stackName;
    let dataType = granule.dataType;
    let version = granule.version;

    // if no collection is passed then retrieve the right collection
    if (!this.collection) {
      if (!granule.dataType || !granule.version) {
        throw new Error(
          'Downloading the collection failed because dataType or version was missing!'
        );
      }
      const collectionConfigStore = new CollectionConfigStore(bucket, stackName);
      this.collection = await collectionConfigStore.get(granule.dataType, granule.version);
    }
    else {
      // Collection is passed in, but granule does not define the dataType and version
      if (!dataType) dataType = this.collection.dataType || this.collection.name;
      if (!version) version = this.collection.version;
    }

    // make sure there is a url_path
    this.collection.url_path = this.collection.url_path || '';

    this.collectionId = constructCollectionId(dataType, version);
    this.fileStagingDir = path.join(this.fileStagingDir, this.collectionId);

    const downloadFiles = granule.files
      .filter((f) => this.filterChecksumFiles(f))
      .map((f) => this.ingestFile(f, bucket, this.duplicateHandling));

    log.debug('awaiting all download.Files');
    const files = flatten(await Promise.all(downloadFiles));
    log.debug('finished ingest()');
    return {
      granuleId: granule.granuleId,
      dataType: dataType,
      version: version,
      files
    };
  }

  /**
   * set the url_path of a file based on collection config.
   * Give a url_path set on a file definition higher priority
   * than a url_path set on the min collection object.
   *
   * @param {Object} file - object representing a file of a granule
   * @returns {Object} file object updated with url+path tenplate
   */
  getUrlPath(file) {
    let urlPath = '';

    this.collection.files.forEach((fileDef) => {
      const test = new RegExp(fileDef.regex);
      const match = file.name.match(test);

      if (match && fileDef.url_path) {
        urlPath = fileDef.url_path;
      }
    });

    if (!urlPath) {
      urlPath = this.collection.url_path;
    }

    return urlPath;
  }

  /**
   * Find the collection file config that applies to the given file
   *
   * @param {Object} file - an object containing a "name" property
   * @returns {Object|undefined} a collection file config or undefined
   * @private
   */
  findCollectionFileConfigForFile(file) {
    return this.collection.files.find((fileConfig) =>
      file.name.match(fileConfig.regex));
  }

  /**
   * Add a bucket property to the given file
   *
   * Note: This returns a copy of the file parameter, it does not modify it.
   *
   * @param {Object} file - an object containing a "name" property
   * @returns {Object} the file with a bucket property set
   * @private
   */
  addBucketToFile(file) {
    const fileConfig = this.findCollectionFileConfigForFile(file);
    if (!fileConfig) {
      throw new Error(`Unable to update file. Cannot find file config for file ${file.name}`);
    }
    const bucket = this.buckets[fileConfig.bucket].name;

    return Object.assign(cloneDeep(file), { bucket });
  }

  /**
   * Add a url_path property to the given file
   *
   * Note: This returns a copy of the file parameter, it does not modify it.
   *
   * @param {Object} file - an object containing a "name" property
   * @returns {Object} the file with a url_path property set
   * @private
   */
  addUrlPathToFile(file) {
    let foundFileConfigUrlPath;

    const fileConfig = this.findCollectionFileConfigForFile(file);
    if (fileConfig) foundFileConfigUrlPath = fileConfig.url_path;

    // eslint-disable-next-line camelcase
    const url_path = foundFileConfigUrlPath || this.collection.url_path || '';
    return Object.assign(cloneDeep(file), { url_path });
  }

  /**
   * Filter out md5 checksum files and put them in `this.checksumFiles` object.
   * To be used with `Array.prototype.filter`.
   *
   * @param {Object} file - file object from granule.files
   * @returns {boolean} depending on if file was an md5 checksum or not
   */
  filterChecksumFiles(file) {
    if (file.name.indexOf('.md5') > 0) {
      this.checksumFiles[file.name.replace('.md5', '')] = file;
      return false;
    }

    return true;
  }

  /**
   * Validate a file's checksum and throw an exception if it's invalid
   *
   * @param {Object} file - the file object to be checked
   * @param {string} bucket - s3 bucket name of the file
   * @param {string} key - s3 key of the file
   * @param {Object} [options={}] - options for the this._hash method
   * @returns {Array<string>} returns array where first item is the checksum algorithm,
   * and the second item is the value of the checksum.
   * Throws an error if the checksum is invalid.
   * @memberof Granule
   */
  async validateChecksum(file, bucket, key, options = {}) {
    const [type, value] = await this.getChecksumFromFile(file);

    if (!type || !value) return [null, null];

    const sum = await aws.checksumS3Objects(type, bucket, key, options);

    if (value !== sum) {
      const message = `Invalid checksum for ${file.name} with type ${file.checksumType} and value ${file.checksumValue}`;
      throw new errors.InvalidChecksum(message);
    }
    return [type, value];
  }

  /**
   * Get cksum checksum value of file
   *
   * @param {string} filepath - filepath of file to checksum
   * @returns {Promise<number>} checksum value calculated from file
   */
  async _cksum(filepath) {
    return getFileChecksumFromStream(fs.createReadStream(filepath));
  }

  /**
  * Get hash of file
  *
  * @param {string} algorithm - algorithm to use for hash,
  * any algorithm accepted by node's `crypto.createHash`
  * https://nodejs.org/api/crypto.html#crypto_crypto_createhash_algorithm_options
  * @param {string} filepath - filepath of file to checksum
  * @returns {Promise} checksum value calculated from file
  **/
  async _hash(algorithm, filepath) {
    return new Promise((resolve, reject) => {
      const hash = crypto.createHash(algorithm);
      const fileStream = fs.createReadStream(filepath);
      fileStream.on('error', reject);
      fileStream.on('data', (chunk) => hash.update(chunk));
      fileStream.on('end', () => resolve(hash.digest('hex')));
    });
  }

  /**
   * Enable versioning on an s3 bucket
   *
   * @param {string} bucket - s3 bucket name
   * @returns {Promise} promise that resolves when bucket versioning is enabled
   */
  async enableBucketVersioning(bucket) {
    // check that the bucket has versioning enabled
    const versioning = await aws.s3().getBucketVersioning({ Bucket: bucket }).promise();

    // if not enabled, make it enabled
    if (versioning.Status !== 'Enabled') {
      aws.s3().putBucketVersioning({
        Bucket: bucket,
        VersioningConfiguration: { Status: 'Enabled' }
      }).promise();
    }
  }

  /**
   * Get a checksum from a file
   *
   * @param {Object} file - file object
   * @returns {Array} returns array where first item is the checksum algorithm,
   * and the second item is the value of the checksum
   */
  async getChecksumFromFile(file) {
    if (file.checksumType && file.checksumValue) {
      return [file.checksumType, file.checksumValue];
    }
    if (this.checksumFiles[file.name]) {
      const checksumInfo = this.checksumFiles[file.name];

      const checksumRemotePath = path.join(checksumInfo.path, checksumInfo.name);

      const downloadDir = await fs.mkdtemp(`${os.tmpdir()}${path.sep}`);
      const checksumLocalPath = path.join(downloadDir, checksumInfo.name);

      let checksumValue;
      try {
        await this.download(checksumRemotePath, checksumLocalPath);
        const checksumFile = await fs.readFile(checksumLocalPath, 'utf8');
        [checksumValue] = checksumFile.split(' ');
      }
      finally {
        await fs.remove(downloadDir);
      }

      // assuming the type is md5
      return ['md5', checksumValue];
    }

    // No checksum found
    return [null, null];
  }

  /**
   * Ingest individual files
   *
   * @private
   * @param {Object} file - file to download
   * @param {string} bucket - bucket to put file in
   * @param {string} duplicateHandling - how to handle duplicate files
   * value can be
   * 'error' to throw an error,
   * 'replace' to replace the duplicate,
   * 'skip' to skip duplicate,
   * 'version' to keep both files if they have different checksums
   * @returns {Array<Object>} returns the staged file and the renamed existing duplicates if any
   */
  async ingestFile(file, bucket, duplicateHandling) {
    // Check if the file exists
    const destinationKey = path.join(this.fileStagingDir, file.name);

    const s3ObjAlreadyExists = await aws.s3ObjectExists({
      Bucket: bucket,
      Key: destinationKey
    });

    // the staged file expected
    const stagedFile = Object.assign(file,
      {
        filename: aws.buildS3Uri(bucket, destinationKey),
        fileStagingDir: this.fileStagingDir,
        url_path: this.getUrlPath(file),
        bucket
      });
    if (s3ObjAlreadyExists) stagedFile.duplicate_found = true;

    log.debug(`file ${destinationKey} exists in ${bucket}: ${s3ObjAlreadyExists}`);
    // Have to throw DuplicateFile and not WorkflowError, because the latter
    // is not treated as a failure by the message adapter.
    if (s3ObjAlreadyExists && duplicateHandling === 'error') {
      throw new errors.DuplicateFile(`${destinationKey} already exists in ${bucket} bucket`);
    }

    // Exit early if we can
    if (s3ObjAlreadyExists && duplicateHandling === 'skip') {
      return [Object.assign(stagedFile,
        { fileSize: (await aws.headObject(bucket, destinationKey)).ContentLength })];
    }

    // Either the file does not exist yet, or it does but
    // we are replacing it with a more recent one or
    // renaming the existing file

    const fileRemotePath = path.join(file.path, file.name);

    // check if renaming file is necessary
    const renamingFile = (s3ObjAlreadyExists && duplicateHandling === 'version') === true;

    // if the file already exists, and duplicateHandling is 'version',
    // we download file to a different name first
    const stagedFileKey = renamingFile ? `${destinationKey}.${uuidv4()}` : destinationKey;

    // stream the source file to s3
    log.debug(`await sync file to s3 ${fileRemotePath}, ${bucket}, ${stagedFileKey}`);
    await this.sync(fileRemotePath, bucket, stagedFileKey);

    // Validate the checksum
    log.debug(`await validateChecksum ${JSON.stringify(file)}, ${bucket}, ${stagedFileKey}`);
    const [checksumType, checksumValue] = await this.validateChecksum(file, bucket, stagedFileKey);

    // compare the checksum of the existing file and new file, and handle them accordingly
    if (renamingFile) {
      const existingFileSum = await
      aws.checksumS3Objects(checksumType || 'CKSUM', bucket, destinationKey);

      const stagedFileSum = checksumValue
      || await aws.checksumS3Objects('CKSUM', bucket, stagedFileKey);

      // if the checksum of the existing file is the same as the new one, keep the existing file,
      // else rename the existing file, and both files are part of the granule.
      if (existingFileSum === stagedFileSum) {
        await aws.deleteS3Object(bucket, stagedFileKey);
      }
      else {
        log.debug(`Renaming file to ${destinationKey}`);
        await exports.renameS3FileWithTimestamp(bucket, destinationKey);
        await exports.moveGranuleFile(
          { Bucket: bucket, Key: stagedFileKey }, { Bucket: bucket, Key: destinationKey }
        );
      }
    }

    const renamedFiles = (duplicateHandling === 'version')
      ? await exports.getRenamedS3File(bucket, destinationKey) : [];

    // return all files, the renamed files don't have the same properties(name, fileSize, checksum)
    // from input file
    return renamedFiles.concat({ Bucket: bucket, Key: destinationKey }).map((f) => {
      if (f.Key === destinationKey) return stagedFile;
      return {
        name: path.basename(f.Key),
        path: file.path,
        filename: aws.buildS3Uri(f.Bucket, f.Key),
        fileSize: f.fileSize,
        fileStagingDir: this.fileStagingDir,
        url_path: this.getUrlPath(file),
        bucket
      };
    });
  }
}
exports.Granule = Granule; // exported to support testing

/**
 * A class for discovering granules using HTTP or HTTPS.
 */
class HttpDiscoverGranules extends httpMixin(baseProtocol(Discover)) {}

/**
 * A class for discovering granules using SFTP.
 */
class SftpDiscoverGranules extends sftpMixin(baseProtocol(Discover)) {}

/**
 * A class for discovering granules using FTP.
 */
class FtpDiscoverGranules extends ftpMixin(baseProtocol(Discover)) {}

/**
 * A class for discovering granules using S3.
 */
class S3DiscoverGranules extends s3Mixin(baseProtocol(Discover)) {}

/**
 * Ingest Granule from an FTP endpoint.
 */
class FtpGranule extends ftpMixin(baseProtocol(Granule)) {}

/**
 * Ingest Granule from an SFTP endpoint.
 */
class SftpGranule extends sftpMixin(baseProtocol(Granule)) {}

/**
 * Ingest Granule from an HTTP endpoint.
 */
class HttpGranule extends httpMixin(baseProtocol(Granule)) {}

/**
 * Ingest Granule from an s3 endpoint.
 */
class S3Granule extends s3Mixin(baseProtocol(Granule)) {}

/**
* Select a class for discovering or ingesting granules based on protocol
*
* @param {string} type -`discover` or `ingest`
* @param {string} protocol -`sftp`, `ftp`, `http`, `https` or `s3`
* @returns {function} - a constructor to create a granule discovery object
**/
function selector(type, protocol) {
  if (type === 'discover') {
    switch (protocol) {
    case 'sftp':
      return SftpDiscoverGranules;
    case 'ftp':
      return FtpDiscoverGranules;
    case 'http':
    case 'https':
      return HttpDiscoverGranules;
    case 's3':
      return S3DiscoverGranules;
    default:
      throw new Error(`Protocol ${protocol} is not supported.`);
    }
  }
  else if (type === 'ingest') {
    switch (protocol) {
    case 'sftp':
      return SftpGranule;
    case 'ftp':
      return FtpGranule;
    case 'http':
    case 'https':
      return HttpGranule;
    case 's3':
      return S3Granule;
    default:
      throw new Error(`Protocol ${protocol} is not supported.`);
    }
  }

  throw new Error(`${type} is not supported`);
}

/**
* Copy granule file from one s3 bucket & keypath to another
*
* @param {Object} source - source
* @param {string} source.Bucket - source
* @param {string} source.Key - source
* @param {Object} target - target
* @param {string} target.Bucket - target
* @param {string} target.Key - target
* @param {Object} options - optional object with properties as defined by AWS API:
* https://docs.aws.amazon.com/AWSJavaScriptSDK/latest/AWS/S3.html#copyObject-property
* @returns {Promise} returms a promise that is resolved when the file is copied
**/
function copyGranuleFile(source, target, options) {
  const CopySource = encodeurl(`${source.Bucket}/${source.Key}`);

  const params = Object.assign({
    CopySource,
    Bucket: target.Bucket,
    Key: target.Key
  }, (options || {}));

  return aws.s3().copyObject(params).promise()
    .catch((error) => {
      log.error(`Failed to copy s3://${CopySource} to s3://${target.Bucket}/${target.Key}: ${error.message}`);
      throw error;
    });
}

/**
* Move granule file from one s3 bucket & keypath to another
*
* @param {Object} source - source
* @param {string} source.Bucket - source
* @param {string} source.Key - source
* @param {Object} target - target
* @param {string} target.Bucket - target
* @param {string} target.Key - target
* @param {Object} options - optional object with properties as defined by AWS API:
* https://docs.aws.amazon.com/AWSJavaScriptSDK/latest/AWS/S3.html#copyObject-prop
* @returns {Promise} returms a promise that is resolved when the file is moved
**/
async function moveGranuleFile(source, target, options) {
  await copyGranuleFile(source, target, options);
  return aws.s3().deleteObject(source).promise();
}

/**
 * For each source file, see if there is a destination and generate the source
 * and target for the file moves.
 * @param {Array<Object>} sourceFiles - granule file objects
 * @param {Array<Object>} destinations - array of objects defining the destination of granule files
 * @returns {Array<Object>} - array containing the parameters for moving the file:
 *  {
 *    source: { Bucket, Key },
 *    target: { Bucket, Key },
 *    file: file object
 *  }
 */
function generateMoveFileParams(sourceFiles, destinations) {
  return sourceFiles.map((file) => {
    const fileName = file.name || file.fileName;
    const destination = destinations.find((dest) => fileName.match(dest.regex));

    // if there's no match, we skip the file
    if (!destination) return { source: null, target: null, file };

<<<<<<< HEAD
    let source;
    if (file.bucket && file.key) {
      source = {
        Bucket: file.bucket,
        Key: file.key
=======
      const target = {
        Bucket: destination.bucket,
        Key: destination.filepath ? `${destination.filepath}/${file.name}` : file.name
>>>>>>> 9e1733e8
      };
    }
    else if (file.filename) {
      source = aws.parseS3Uri(file.filename);
    }
    else {
      throw new Error(`Unable to determine location of file: ${JSON.stringify(file)}`);
    }

    const target = {
      Bucket: destination.bucket,
      Key: destination.filepath ? urljoin(destination.filepath, fileName) : fileName
    };

    return { source, target, file };
  });
}

/**
 * Moves granule files from one S3 location to another.
 *
 * @param {Array<Object>} sourceFiles - array of file objects, they are updated with destination
 * location after the files are moved
 * @param {string} sourceFiles.name - file name
 * @param {string} sourceFiles.bucket - current bucket of file
 * @param {string} sourceFiles.key - current S3 key of file
 * @param {Array<Object>} destinations - array of objects defining the destination of granule files
 * @param {string} destinations.regex - regex for matching filepath of file to new destination
 * @param {string} destinations.bucket - aws bucket of the destination
 * @param {string} destinations.filepath - file path/directory on the bucket for the destination
 * @returns {Promise<Array>} returns array of source files updated with new locations.
 */
async function moveGranuleFiles(sourceFiles, destinations) {
  const moveFileParams = generateMoveFileParams(sourceFiles, destinations);

  const processedFiles = [];
  const moveFileRequests = moveFileParams.map((moveFileParam) => {
    const { source, target, file } = moveFileParam;

    if (target) {
      log.debug('moveGranuleFiles', source, target);
      return moveGranuleFile(source, target).then(() => {
        processedFiles.push({
          bucket: target.Bucket,
          key: target.Key,
          name: file.name || file.fileName
        });
      });
    }

    let fileBucket;
    let fileKey;
    if (file.bucket && file.key) {
      fileBucket = file.bucket;
      fileKey = file.key;
    }
    else if (file.filename) {
      const parsed = aws.parseS3Uri(file.filename);
      fileBucket = parsed.Bucket;
      fileKey = parsed.Key;
    }
    else {
      throw new Error(`Unable to determine location of file: ${JSON.stringify(file)}`);
    }

    processedFiles.push({
      bucket: fileBucket,
      key: fileKey,
      name: file.name || file.fileName
    });

    return Promise.resolve();
  });
  await Promise.all(moveFileRequests);
  return processedFiles;
}

/**
  * rename s3 file with timestamp
  *
  * @param {string} bucket - bucket of the file
  * @param {string} key - s3 key of the file
  * @returns {Promise} promise that resolves when file is renamed
  */
async function renameS3FileWithTimestamp(bucket, key) {
  const formatString = 'YYYYMMDDTHHmmssSSS';
  const timestamp = (await aws.headObject(bucket, key)).LastModified;
  let renamedKey = `${key}.v${moment.utc(timestamp).format(formatString)}`;

  // if the renamed file already exists, get a new name
  // eslint-disable-next-line no-await-in-loop
  while (await aws.s3ObjectExists({ Bucket: bucket, Key: renamedKey })) {
    renamedKey = `${key}.v${moment.utc(timestamp).add(1, 'milliseconds').format(formatString)}`;
  }

  log.debug(`renameS3FileWithTimestamp renaming ${bucket} ${key} to ${renamedKey}`);
  return exports.moveGranuleFile(
    { Bucket: bucket, Key: key }, { Bucket: bucket, Key: renamedKey }
  );
}

/**
  * get all renamed s3 files for a given bucket and key
  *
  * @param {string} bucket - bucket of the file
  * @param {string} key - s3 key of the file
  * @returns {Array<Object>} returns renamed files
  */
async function getRenamedS3File(bucket, key) {
  const s3list = await aws.listS3ObjectsV2({ Bucket: bucket, Prefix: `${key}.v` });
  return s3list.map((c) => ({ Bucket: bucket, Key: c.Key, fileSize: c.Size }));
}

/**
 * check to see if the file has the suffix with timestamp '.vYYYYMMDDTHHmmssSSS'
 *
 * @param {string} filename - name of the file
 * @returns {boolean} whether the file is renamed
 */
function isFileRenamed(filename) {
  const suffixRegex = '\\.v[0-9]{4}(0[1-9]|1[0-2])(0[1-9]|[1-2][0-9]|3[0-1])T(2[0-3]|[01][0-9])[0-5][0-9][0-5][0-9][0-9]{3}$';
  return (filename.match(suffixRegex) !== null);
}


/**
 * Returns the input filename stripping off any versioned timestamp.
 *
 * @param {string} filename
 * @returns {string} - filename with timestamp removed
 */
function unversionFilename(filename) {
  return isFileRenamed(filename) ? filename.split('.').slice(0, -1).join('.') : filename;
}

module.exports.selector = selector;
module.exports.Discover = Discover;
module.exports.Granule = Granule;
module.exports.FtpDiscoverGranules = FtpDiscoverGranules;
module.exports.FtpGranule = FtpGranule;
module.exports.HttpDiscoverGranules = HttpDiscoverGranules;
module.exports.HttpGranule = HttpGranule;
module.exports.S3Granule = S3Granule;
module.exports.S3DiscoverGranules = S3DiscoverGranules;
module.exports.SftpDiscoverGranules = SftpDiscoverGranules;
module.exports.SftpGranule = SftpGranule;
module.exports.getRenamedS3File = getRenamedS3File;
module.exports.copyGranuleFile = copyGranuleFile;
module.exports.unversionFilename = unversionFilename;
module.exports.moveGranuleFile = moveGranuleFile;
module.exports.moveGranuleFiles = moveGranuleFiles;
module.exports.renameS3FileWithTimestamp = renameS3FileWithTimestamp;
module.exports.generateMoveFileParams = generateMoveFileParams;<|MERGE_RESOLUTION|>--- conflicted
+++ resolved
@@ -706,17 +706,11 @@
     // if there's no match, we skip the file
     if (!destination) return { source: null, target: null, file };
 
-<<<<<<< HEAD
     let source;
     if (file.bucket && file.key) {
       source = {
         Bucket: file.bucket,
         Key: file.key
-=======
-      const target = {
-        Bucket: destination.bucket,
-        Key: destination.filepath ? `${destination.filepath}/${file.name}` : file.name
->>>>>>> 9e1733e8
       };
     }
     else if (file.filename) {
@@ -728,7 +722,7 @@
 
     const target = {
       Bucket: destination.bucket,
-      Key: destination.filepath ? urljoin(destination.filepath, fileName) : fileName
+      Key: destination.filepath ? `${destination.filepath}/${file.name}` : file.name
     };
 
     return { source, target, file };
